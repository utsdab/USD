//
// Copyright 2016 Pixar
//
// Licensed under the Apache License, Version 2.0 (the "Apache License")
// with the following modification; you may not use this file except in
// compliance with the Apache License and the following modification to it:
// Section 6. Trademarks. is deleted and replaced with:
//
// 6. Trademarks. This License does not grant permission to use the trade
//    names, trademarks, service marks, or product names of the Licensor
//    and its affiliates, except as required to comply with Section 4(c) of
//    the License and to reproduce the content of the NOTICE file.
//
// You may obtain a copy of the Apache License at
//
//     http://www.apache.org/licenses/LICENSE-2.0
//
// Unless required by applicable law or agreed to in writing, software
// distributed under the Apache License with the above modification is
// distributed on an "AS IS" BASIS, WITHOUT WARRANTIES OR CONDITIONS OF ANY
// KIND, either express or implied. See the Apache License for the specific
// language governing permissions and limitations under the Apache License.
//
#ifndef ARCH_STACKTRACE_H
#define ARCH_STACKTRACE_H

/// \file arch/stackTrace.h
/// \ingroup group_arch_Diagnostics
/// Architecture-specific call-stack tracing routines.

#include "pxr/base/arch/defines.h"
#include "pxr/base/arch/api.h"

#include <inttypes.h>
#include <stdio.h>
#include <functional>
#include <vector>
#include <string>
#include <iosfwd>

<<<<<<< HEAD
/*!
 * \file stackTrace.h
 * \brief Architecture-specific call-stack tracing routines.
 * \ingroup group_arch_Diagnostics
 */

/*!
 * \brief Dumps call-stack info to a file, and prints an informative
 * message.
 * \ingroup group_arch_Diagnostics
 *
 * The reason for the trace should be supplied in \p reason.  This routine
 * can be slow and is intended to be called for a fatal error, such as a
 * caught coredump signal, but may be called at any time.  An additional
 * message may be provided in \p message.  If \p reason is \c NULL then
 * this function only writes \p message to the banner (if any).
 *
 * This function is implemented by calling an external program.  This
 * is suitable for times where the current process may be corrupted.  In
 * other cases, using \c ArchPrintStackTrace() or other related functions
 * would be much faster.
 *
 * Note the use of \c char* as opposed to \c string: this is intentional,
 * because we are trying to use only async-safe function from here on and
 * malloc() is not async-safe.
 */
ARCH_API
void ArchLogPostMortem(const char* reason, const char* message = nullptr);

/*!
 * \brief Sets the command line that gathers call-stack info.
 * \ingroup group_arch_Diagnostics
 *
 * This function sets the command line to execute to gather and log call-stack
 * info.  \p argv must be NULL terminated.  \p command and/or \p argv may be
 * NULL to suppress execution.  Otherwise argv[0] must be the full path to the
 * program to execute, typically \p command or "$cmd" as described below.
 *
 * \p command and \p argv are not copied and must remain valid until the next
 * call to \c ArchSetPostMortem.
 *
 * Simple substitution is supported on argv elements:
 * \li $cmd:      Substitutes the command pathname, or $ARCH_POSTMORTEM if set
 * \li $pid:      Substitutes the process id
 * \li $log:      Substitutes the log pathname
 * \li $time:     Substitutes the user time (if available, else wall time)
 *
 * \sa ArchLogPostMortem
 */
ARCH_API
void ArchSetPostMortem(const char* command, const char *const argv[]);

/*!
 * \brief Log session info.
 * \ingroup group_arch_Diagnostics
 *
 * Optionally indicate that this is due to a crash by providing
 * the path to a file containing a stack trace in \p crashStackTrace.
 *
 */
ARCH_API
void ArchLogSessionInfo(const char *crashStackTrace=NULL);

/*!
 * \brief Sets the command line to log sessions.
 * \ingroup group_arch_Diagnostics
 *
 * This function sets the command line to execute to log session info.
 * \p argv is used if no crash stack trace is provided, otherwise
 * \p crashArgv is used.  Both must be NULL terminated.  If \p command
 * or \p argv is NULL then non-crashes are not logged;  if \p command
 * or \p crashArgv is NULL then crashes are not logged.  If not NULL then
 * argv[0] and crashArgv[0] must be full path to the program to execute,
 * typically \p command or "$cmd" as described below.
 *
 * \p command, \p argv, and \p crashArgv are not copied and must remain
 * valid until the next call to \c ArchSetLogSession.
 *
 * Simple substitution is supported on argv elements:
 * \li $cmd:      Substitutes the command pathname, or $ARCH_LOGSESSION if set
 * \li $prog      Substitutes the program name
 * \li $pid:      Substitutes the process id
 * \li $time:     Substitutes the user time (if available, else wall time)
 * \li $stack:    Substitutes the crash stack string (only in crashArgv)
 *
 * \sa ArchLogSessionInfo
 */
ARCH_API
=======
/// \addtogroup group_arch_Diagnostics
///@{

/// Dumps call-stack info to a file, and prints an informative message.
///
/// The reason for the trace should be supplied in \p reason.  This routine
/// can be slow and is intended to be called for a fatal error, such as a
/// caught coredump signal, but may be called at any time.  An additional
/// message may be provided in \p message.  If \p reason is \c NULL then this
/// function only writes \p message to the banner (if any).
///
/// This function is implemented by calling an external program.  This is
/// suitable for times where the current process may be corrupted.  In other
/// cases, using \c ArchPrintStackTrace() or other related functions would be
/// much faster.
///
/// Note the use of \c char* as opposed to \c string: this is intentional,
/// because we are trying to use only async-safe function from here on and
/// malloc() is not async-safe.
void ArchLogPostMortem(const char* reason, const char* message = nullptr);

/// Sets the command line that gathers call-stack info.
///
/// This function sets the command line to execute to gather and log
/// call-stack info.  \p argv must be NULL terminated.  \p command and/or \p
/// argv may be NULL to suppress execution.  Otherwise argv[0] must be the
/// full path to the program to execute, typically \p command or "$cmd" as
/// described below.
///
/// \p command and \p argv are not copied and must remain valid until the next
/// call to \c ArchSetPostMortem.
///
/// Simple substitution is supported on argv elements:
/// \li $cmd:      Substitutes the command pathname, or $ARCH_POSTMORTEM if set
/// \li $pid:      Substitutes the process id
/// \li $log:      Substitutes the log pathname
/// \li $time:     Substitutes the user time (if available, else wall time)
///
/// \sa ArchLogPostMortem
void ArchSetPostMortem(const char* command, const char *const argv[]);

/// Log session info.
///
/// Optionally indicate that this is due to a crash by providing
/// the path to a file containing a stack trace in \p crashStackTrace.
///
void ArchLogSessionInfo(const char *crashStackTrace=NULL);

/// Sets the command line to log sessions.
///
/// This function sets the command line to execute to log session info. \p
/// argv is used if no crash stack trace is provided, otherwise \p crashArgv
/// is used.  Both must be NULL terminated.  If \p command or \p argv is NULL
/// then non-crashes are not logged;  if \p command or \p crashArgv is NULL
/// then crashes are not logged.  If not NULL then argv[0] and crashArgv[0]
/// must be full path to the program to execute, typically \p command or
/// "$cmd" as described below.
///
/// \p command, \p argv, and \p crashArgv are not copied and must remain valid
/// until the next call to \c ArchSetLogSession.
///
/// Simple substitution is supported on argv elements:
/// \li $cmd:      Substitutes the command pathname, or $ARCH_LOGSESSION if set
/// \li $prog      Substitutes the program name
/// \li $pid:      Substitutes the process id
/// \li $time:     Substitutes the user time (if available, else wall time)
/// \li $stack:    Substitutes the crash stack string (only in crashArgv)
///
/// \sa ArchLogSessionInfo
>>>>>>> a6e4cf53
void ArchSetLogSession(const char* command,
                       const char* const argv[],
                       const char* const crashArgv[]);

<<<<<<< HEAD
/*!
 * \brief Register the callback to invoke logging at
 * end of a successful session.
 * \ingroup group_arch_Diagnostics
 *
 * This function registers ArchLogSessionInfo()
 * and records the current timestamp, to send up-time
 * to the DB upon exiting.
 */
ARCH_API
void ArchEnableSessionLogging();

// Again, 2 versions, one for 2x and one for 3x.
/*!
 * \brief Print a stack trace to the given FILE *.
 * \ingroup group_arch_Diagnostics
 *
 * Prints out a stack trace to the given FILE *.  Will call 
 * Prints out a stack trace to the given stream (\c man \c stdio).  Will call 
 * ArchLoadSymbols() if symbols have not yet been loaded.
 */
ARCH_API
void ArchPrintStackTrace(FILE *fout, const std::string& programName,
			 const std::string& reason);

/*!
 * \brief Print a stack trace to the given FILE *.
 * \ingroup group_arch_Diagnostics
 *
 * Prints out a stack trace to the given FILE *.  Will call 
 * Prints out a stack trace to the given stream (\c man \c stdio).  Will call 
 * ArchLoadSymbols() if symbols have not yet been loaded.
 */
ARCH_API
=======
/// Register the callback to invoke logging at end of a successful session.
///
/// This function registers ArchLogSessionInfo() and records the current
/// timestamp, to send up-time to the DB upon exiting.
void ArchEnableSessionLogging();

/// Print a stack trace to the given FILE pointer.
void ArchPrintStackTrace(FILE *fout,
                         const std::string& programName,
                         const std::string& reason);

/// Print a stack trace to the given FILE pointer.
/// This function uses ArchGetProgramInfoForErrors as the \c programName.
/// \overload
>>>>>>> a6e4cf53
void ArchPrintStackTrace(FILE *fout, const std::string& reason);

/// Print a stack trace to the given ostream.
/// \overload
void ArchPrintStackTrace(std::ostream& out,
                         const std::string& programName,
                         const std::string& reason);

<<<<<<< HEAD
/*!
 * \brief Print a stack trace to the given iostream.
 * \ingroup group_arch_Diagnostics
 *
 * see above
 */
ARCH_API
void ArchPrintStackTrace(std::ostream& out, 
			 const std::string& programName,
			 const std::string& reason);

/*!
 * \brief Print a stack trace to the given iostream.
 * \ingroup group_arch_Diagnostics
 *
 * see above
 */
ARCH_API
=======
/// Print a stack trace to the given iostream.
/// This function uses ArchGetProgramInfoForErrors as the \c programName.
/// \overload
>>>>>>> a6e4cf53
void ArchPrintStackTrace(std::ostream& out, const std::string& reason);

/// A callback to get a symbolic representation of an address.
typedef std::function<std::string(uintptr_t address)> ArchStackTraceCallback;

<<<<<<< HEAD
/*!
 * \brief Sets a callback to get a symbolic representation of an address.
 * \ingroup group_arch_Diagnostics
 *
 * The callback returns a string for an address in a stack trace,
 * typically including the name of the function containing the address.
 * \p cb may be \c NULL to use a default implementation.
 */
ARCH_API
void ArchSetStackTraceCallback(const ArchStackTraceCallback& cb);

/*!
 * \brief Returns the callback to get a symbolic representation of an address.
 * \ingroup group_arch_Diagnostics
 *
 * \sa ArchSetStackTraceCallback
 */
ARCH_API
void ArchGetStackTraceCallback(ArchStackTraceCallback* cb);

/*!
 * \brief Returns the set value for the application's launch time.
 * \ingroup group_arch_Diagnostics
 *
 * The timestamp for this value is set when the Arch library is initialized.
 */
ARCH_API
time_t ArchGetAppLaunchTime();

/*!
 * \brief Enables or disables the automatic logging of crash information.
 * \ingroup group_arch_Diagnostics
 *
 * This function controls whether the stack trace and build information is
 * automatically caught and stored to an internal database when a fatal
 * crash occurs. 
 */
ARCH_API
void ArchSetFatalStackLogging( bool flag );

/*!
 * \brief Returns whether automatic logging of fatal crashes is enabled
 * \ingroup group_arch_Diagnostics
 *
 * This is set to false by default.
 */
ARCH_API
bool ArchGetFatalStackLogging();

/*!
 * \brief Sets the program name to be used in diagnostic output
 * \ingroup group_arch_Diagnostics
 *
 * The default value is initialized to ArchGetExecutablePath().
 */
ARCH_API
void ArchSetProgramNameForErrors( const char * progName );

/*!
 * \brief Returns the currently set program name for reporting errors.
 * \ingroup group_arch_Diagnostics
 *
 * Defaults to ArchGetExecutablePath().
 */
ARCH_API
const char * ArchGetProgramNameForErrors();

/*!
 * \brief Sets additional program info to be reported to the terminal in case of
 * a fatal error.
 * \ingroup group_arch_Diagnostics
 *
 */
ARCH_API
void ArchSetProgramInfoForErrors( const std::string& key, const std::string& value );

/*!
 * \brief Returns currently set program info. 
 * \ingroup group_arch_Diagnostics
 *
 */
ARCH_API
std::string ArchGetProgramInfoForErrors(const std::string& key);


/*!
 * \brief Stores (or removes if \p text is NULL) a pointer to additional log
 * data that will be output in the stack trace log in case of a fatal error.
 * Note that the pointer \p text is copied, not the pointed-to text.  Thus it is
 * the caller's responsibility to ensure that \p text is valid until the caller
 * removes it by invoking this function again with text==NULL.
 * \ingroup group_arch_Diagnostics
 */
ARCH_API
void ArchSetExtraLogInfoForErrors(const std::string &key, char const *text);

/*!
 * \brief Logs a stack trace to a file in /var/tmp.
 * \ingroup group_arch_Diagnostics
 *
 * This function is similar to \c ArchLogPostMortem(), but will not fork an
 * external process and only reports a stack trace.  A file in /var/tmp is
 * created with the name \c st_APPNAME.XXXXXX, where \c mktemp is used to
 * make a unique extension for the file.  If \c sessionLog is specified,
 * then it will be appended to this file.  A message is printed to \c stderr
 * reporting that a stack trace has been taken and what file it has been
 * written to.  And if \c fatal is true, then the stack trace will  be added
 * to the stack_trace database table.
 */
ARCH_API
void ArchLogStackTrace(const std::string& progName, const std::string& reason,
		       bool fatal = false, 
		       const std::string& sessionLog = "");

/*!
 * \brief Logs a stack trace to a file in /var/tmp.
 * \ingroup group_arch_Diagnostics
 *
 * This function is similar to \c ArchLogPostMortem(), but will not fork an
 * external process and only reports a stack trace.  A file in /var/tmp is
 * created with the  name \c st_APPNAME.XXXXXX, where \c mktemp is used to
 * make a unique  extension for the file.  If \c sessionLog is specified,
 * then it will be appended to this file.  A message is printed to \c stderr
 * reporting that a stack trace has been taken and what file it has been
 * written to.  And if \c fatal is true, then the stack trace will  be added
 * to the stack_trace database table.
 */
ARCH_API
=======
/// Sets a callback to get a symbolic representation of an address.
///
/// The callback returns a string for an address in a stack trace, typically
/// including the name of the function containing the address. \p cb may be \c
/// NULL to use a default implementation.
void ArchSetStackTraceCallback(const ArchStackTraceCallback& cb);

/// Returns the callback to get a symbolic representation of an address.
/// \sa ArchSetStackTraceCallback
void ArchGetStackTraceCallback(ArchStackTraceCallback* cb);

/// Returns the set value for the application's launch time.
/// The timestamp for this value is set when the arch library is initialized.
time_t ArchGetAppLaunchTime();

/// Enables or disables the automatic logging of crash information.
///
/// This function controls whether the stack trace and build information is
/// automatically caught and stored to an internal database when a fatal crash
/// occurs. 
void ArchSetFatalStackLogging(bool flag);

/// Returns whether automatic logging of fatal crashes is enabled
/// This is set to false by default.
/// \see ArchSetFatalStackLogging
bool ArchGetFatalStackLogging();

/// Sets the program name to be used in diagnostic output
///
/// The default value is initialized to ArchGetExecutablePath().
void ArchSetProgramNameForErrors(const char * progName);

/// Returns the currently set program name for reporting errors.
/// Defaults to ArchGetExecutablePath().
const char * ArchGetProgramNameForErrors();

/// Sets additional program info to be reported to the terminal in case of a
/// fatal error.
void ArchSetProgramInfoForErrors( const std::string& key, const std::string& value );

/// Returns currently set program info. 
/// \see ArchSetExtraLogInfoForErrors
std::string ArchGetProgramInfoForErrors(const std::string& key);

/// Stores (or removes if \p text is NULL) a pointer to additional log data
/// that will be output in the stack trace log in case of a fatal error. Note
/// that the pointer \p text is copied, not the pointed-to text.  Thus it is
/// the caller's responsibility to ensure that \p text is valid until the
/// caller removes it by invoking this function again with text==NULL.
void ArchSetExtraLogInfoForErrors(const std::string &key, char const *text);

/// Logs a stack trace to a file in /var/tmp.
///
/// This function is similar to \c ArchLogPostMortem(), but will not fork an
/// external process and only reports a stack trace.  A file in /var/tmp is
/// created with the name \c st_APPNAME.XXXXXX, where \c mktemp is used to
/// make a unique extension for the file.  If \c sessionLog is specified, then
/// it will be appended to this file.  A message is printed to \c stderr
/// reporting that a stack trace has been taken and what file it has been
/// written to.  And if \c fatal is true, then the stack trace will  be added
/// to the stack_trace database table.
void ArchLogStackTrace(const std::string& progName,
                       const std::string& reason,
                       bool fatal = false,
                       const std::string& sessionLog = "");

/// Logs a stack trace to a file in /var/tmp.
///
/// This function is similar to \c ArchLogPostMortem(), but will not fork an
/// external process and only reports a stack trace.  A file in /var/tmp is
/// created with the  name \c st_APPNAME.XXXXXX, where \c mktemp is used to
/// make a unique  extension for the file.  If \c sessionLog is specified,
/// then it will be appended to this file.  A message is printed to \c stderr
/// reporting that a stack trace has been taken and what file it has been
/// written to.  And if \c fatal is true, then the stack trace will  be added
/// to the stack_trace database table.
>>>>>>> a6e4cf53
void ArchLogStackTrace(const std::string& reason,
                       bool fatal = false, 
                       const std::string& sessionLog = "");

<<<<<<< HEAD
/*!
 * \brief Return stack trace.
 * \ingroup group_arch_Diagnostics
 *
 * This function will return a vector of strings containing the
 * current stack.  The vector will be of maximum size \p maxDepth.
 */
ARCH_API
std::vector<std::string> ArchGetStackTrace(size_t maxDepth);


/*!
 * \brief Save frames of current stack
 * \ingroup group_arch_Diagnostics
 *
 * This function saves at maximum \c maxDepth frames of the current
 * stack into the vector \c frames.
 *
 */
ARCH_API
void ArchGetStackFrames(size_t maxDepth, std::vector<uintptr_t> *frames);

/*!
 * \brief Save frames of current stack.
 * \ingroup group_arch_Diagnostics
 *
 * This function saves at maximum \p maxDepth frames of the current
 * stack into the vector \p frames, skipping the first \p numFramesToSkipAtTop
 * frames.  The first frame will be at depth \p numFramesToSkipAtTop and the
 * last at depth \p numFramesToSkipAtTop + \p maxDepth - 1.
 *
 */
ARCH_API
void ArchGetStackFrames(size_t maxDepth, size_t numFramesToSkipAtTop,
                        std::vector<uintptr_t> *frames);

/*!
 * \brief Print stack frames to the given iostream.
 * \ingroup group_arch_Diagnostics
 *
 */
ARCH_API
=======
/// Return stack trace.
///
/// This function will return a vector of strings containing the current
/// stack. The vector will be of maximum size \p maxDepth.
std::vector<std::string> ArchGetStackTrace(size_t maxDepth);


/// Save frames of current stack
///
/// This function saves at maximum \c maxDepth frames of the current stack
/// into the vector \c frames.
void ArchGetStackFrames(size_t maxDepth, std::vector<uintptr_t> *frames);

/// Save frames of current stack.
///
/// This function saves at maximum \p maxDepth frames of the current stack
/// into the vector \p frames, skipping the first \p numFramesToSkipAtTop
/// frames.  The first frame will be at depth \p numFramesToSkipAtTop and the
/// last at depth \p numFramesToSkipAtTop + \p maxDepth - 1.
void ArchGetStackFrames(size_t maxDepth, size_t numFramesToSkipAtTop,
                        std::vector<uintptr_t> *frames);

/// Print stack frames to the given iostream.
>>>>>>> a6e4cf53
void ArchPrintStackFrames(std::ostream& out,
                          const std::vector<uintptr_t> &frames);

/// Callback for handling crashes.
/// \see ArchCrashHandlerSystemv
typedef void (*ArchCrashHandlerSystemCB)(void* userData);
<<<<<<< HEAD
/*!
 * \brief Replacement for 'system' safe for a crash handler
 * \ingroup group_arch_Diagnostics
 *
 * This function is a substitute for system() which does not allocate
 * or free any data, and times out after \c timeout seconds if the 
 * operation in \c argv is not complete. Unlike system, it takes the 
 * full \c pathname of the program to run, and won't search the path.
 * Also unlike system, \c argv[] are the separated arguments, starting
 * with the program's name, as for execv. \c callback is called every
 * second. \c userData is passed to \c callback.  \c callback can be used, 
 * for example, to print a '.' repeatedly to show progress.  The alarm
 * used in this function could interfere with setitimer or other calls
 * to alarm, and this function uses non-locking fork and exec if available
 * so should not generally be used except following a catastrophe.
 */
ARCH_API
=======

/// Replacement for 'system' safe for a crash handler
///
/// This function is a substitute for system() which does not allocate or free
/// any data, and times out after \c timeout seconds if the operation in \c
/// argv is not complete. Unlike system, it takes the full \c pathname of the
/// program to run, and won't search the path. Also unlike system, \c argv[]
/// are the separated arguments, starting with the program's name, as for
/// execv. \c callback is called every second. \c userData is passed to \c
/// callback.  \c callback can be used, for example, to print a '.' repeatedly
/// to show progress.  The alarm used in this function could interfere with
/// setitimer or other calls to alarm, and this function uses non-locking fork
/// and exec if available so should not generally be used except following a
/// catastrophe.
>>>>>>> a6e4cf53
int ArchCrashHandlerSystemv(const char* pathname, char *const argv[],
			    int timeout, ArchCrashHandlerSystemCB callback, 
			    void* userData);

<<<<<<< HEAD
/*!
 * \brief Crash, to test crash behavior.
 * \ingroup group_arch_Diagnostics
 *
 * This function causes the calling program to crash by doing bad malloc 
 * and free things.  If \c spawnthread is true, it spawns a thread which 
 * remains alive during the crash.  It aborts if it fails to crash.
 *
 */
ARCH_API
=======
/// Crash, to test crash behavior.
///
/// This function causes the calling program to crash by doing bad malloc 
/// and free things.  If \c spawnthread is true, it spawns a thread which 
/// remains alive during the crash.  It aborts if it fails to crash.
///
/// \private
>>>>>>> a6e4cf53
void ArchTestCrash(bool spawnthread);

#if defined(ARCH_OS_DARWIN)
// Mac OS X has no ETIME. ECANCELED seems to have about the closest meaning to
// the actual error here. The operation is timing out, not being explicitly
// canceled, but it is canceled.
#ifndef ETIME
#define ETIME ECANCELED
#endif  // end ETIME
#endif  // end ARCH_OS_DARWIN

///@}

#endif  // ARCH_STACKTRACE_H<|MERGE_RESOLUTION|>--- conflicted
+++ resolved
@@ -38,96 +38,6 @@
 #include <string>
 #include <iosfwd>
 
-<<<<<<< HEAD
-/*!
- * \file stackTrace.h
- * \brief Architecture-specific call-stack tracing routines.
- * \ingroup group_arch_Diagnostics
- */
-
-/*!
- * \brief Dumps call-stack info to a file, and prints an informative
- * message.
- * \ingroup group_arch_Diagnostics
- *
- * The reason for the trace should be supplied in \p reason.  This routine
- * can be slow and is intended to be called for a fatal error, such as a
- * caught coredump signal, but may be called at any time.  An additional
- * message may be provided in \p message.  If \p reason is \c NULL then
- * this function only writes \p message to the banner (if any).
- *
- * This function is implemented by calling an external program.  This
- * is suitable for times where the current process may be corrupted.  In
- * other cases, using \c ArchPrintStackTrace() or other related functions
- * would be much faster.
- *
- * Note the use of \c char* as opposed to \c string: this is intentional,
- * because we are trying to use only async-safe function from here on and
- * malloc() is not async-safe.
- */
-ARCH_API
-void ArchLogPostMortem(const char* reason, const char* message = nullptr);
-
-/*!
- * \brief Sets the command line that gathers call-stack info.
- * \ingroup group_arch_Diagnostics
- *
- * This function sets the command line to execute to gather and log call-stack
- * info.  \p argv must be NULL terminated.  \p command and/or \p argv may be
- * NULL to suppress execution.  Otherwise argv[0] must be the full path to the
- * program to execute, typically \p command or "$cmd" as described below.
- *
- * \p command and \p argv are not copied and must remain valid until the next
- * call to \c ArchSetPostMortem.
- *
- * Simple substitution is supported on argv elements:
- * \li $cmd:      Substitutes the command pathname, or $ARCH_POSTMORTEM if set
- * \li $pid:      Substitutes the process id
- * \li $log:      Substitutes the log pathname
- * \li $time:     Substitutes the user time (if available, else wall time)
- *
- * \sa ArchLogPostMortem
- */
-ARCH_API
-void ArchSetPostMortem(const char* command, const char *const argv[]);
-
-/*!
- * \brief Log session info.
- * \ingroup group_arch_Diagnostics
- *
- * Optionally indicate that this is due to a crash by providing
- * the path to a file containing a stack trace in \p crashStackTrace.
- *
- */
-ARCH_API
-void ArchLogSessionInfo(const char *crashStackTrace=NULL);
-
-/*!
- * \brief Sets the command line to log sessions.
- * \ingroup group_arch_Diagnostics
- *
- * This function sets the command line to execute to log session info.
- * \p argv is used if no crash stack trace is provided, otherwise
- * \p crashArgv is used.  Both must be NULL terminated.  If \p command
- * or \p argv is NULL then non-crashes are not logged;  if \p command
- * or \p crashArgv is NULL then crashes are not logged.  If not NULL then
- * argv[0] and crashArgv[0] must be full path to the program to execute,
- * typically \p command or "$cmd" as described below.
- *
- * \p command, \p argv, and \p crashArgv are not copied and must remain
- * valid until the next call to \c ArchSetLogSession.
- *
- * Simple substitution is supported on argv elements:
- * \li $cmd:      Substitutes the command pathname, or $ARCH_LOGSESSION if set
- * \li $prog      Substitutes the program name
- * \li $pid:      Substitutes the process id
- * \li $time:     Substitutes the user time (if available, else wall time)
- * \li $stack:    Substitutes the crash stack string (only in crashArgv)
- *
- * \sa ArchLogSessionInfo
- */
-ARCH_API
-=======
 /// \addtogroup group_arch_Diagnostics
 ///@{
 
@@ -147,6 +57,7 @@
 /// Note the use of \c char* as opposed to \c string: this is intentional,
 /// because we are trying to use only async-safe function from here on and
 /// malloc() is not async-safe.
+ARCH_API
 void ArchLogPostMortem(const char* reason, const char* message = nullptr);
 
 /// Sets the command line that gathers call-stack info.
@@ -167,6 +78,7 @@
 /// \li $time:     Substitutes the user time (if available, else wall time)
 ///
 /// \sa ArchLogPostMortem
+ARCH_API
 void ArchSetPostMortem(const char* command, const char *const argv[]);
 
 /// Log session info.
@@ -174,6 +86,7 @@
 /// Optionally indicate that this is due to a crash by providing
 /// the path to a file containing a stack trace in \p crashStackTrace.
 ///
+ARCH_API
 void ArchLogSessionInfo(const char *crashStackTrace=NULL);
 
 /// Sets the command line to log sessions.
@@ -197,54 +110,20 @@
 /// \li $stack:    Substitutes the crash stack string (only in crashArgv)
 ///
 /// \sa ArchLogSessionInfo
->>>>>>> a6e4cf53
+ARCH_API
 void ArchSetLogSession(const char* command,
                        const char* const argv[],
                        const char* const crashArgv[]);
 
-<<<<<<< HEAD
-/*!
- * \brief Register the callback to invoke logging at
- * end of a successful session.
- * \ingroup group_arch_Diagnostics
- *
- * This function registers ArchLogSessionInfo()
- * and records the current timestamp, to send up-time
- * to the DB upon exiting.
- */
-ARCH_API
-void ArchEnableSessionLogging();
-
-// Again, 2 versions, one for 2x and one for 3x.
-/*!
- * \brief Print a stack trace to the given FILE *.
- * \ingroup group_arch_Diagnostics
- *
- * Prints out a stack trace to the given FILE *.  Will call 
- * Prints out a stack trace to the given stream (\c man \c stdio).  Will call 
- * ArchLoadSymbols() if symbols have not yet been loaded.
- */
-ARCH_API
-void ArchPrintStackTrace(FILE *fout, const std::string& programName,
-			 const std::string& reason);
-
-/*!
- * \brief Print a stack trace to the given FILE *.
- * \ingroup group_arch_Diagnostics
- *
- * Prints out a stack trace to the given FILE *.  Will call 
- * Prints out a stack trace to the given stream (\c man \c stdio).  Will call 
- * ArchLoadSymbols() if symbols have not yet been loaded.
- */
-ARCH_API
-=======
 /// Register the callback to invoke logging at end of a successful session.
 ///
 /// This function registers ArchLogSessionInfo() and records the current
 /// timestamp, to send up-time to the DB upon exiting.
+ARCH_API
 void ArchEnableSessionLogging();
 
 /// Print a stack trace to the given FILE pointer.
+ARCH_API
 void ArchPrintStackTrace(FILE *fout,
                          const std::string& programName,
                          const std::string& reason);
@@ -252,7 +131,7 @@
 /// Print a stack trace to the given FILE pointer.
 /// This function uses ArchGetProgramInfoForErrors as the \c programName.
 /// \overload
->>>>>>> a6e4cf53
+ARCH_API
 void ArchPrintStackTrace(FILE *fout, const std::string& reason);
 
 /// Print a stack trace to the given ostream.
@@ -261,207 +140,66 @@
                          const std::string& programName,
                          const std::string& reason);
 
-<<<<<<< HEAD
-/*!
- * \brief Print a stack trace to the given iostream.
- * \ingroup group_arch_Diagnostics
- *
- * see above
- */
-ARCH_API
-void ArchPrintStackTrace(std::ostream& out, 
-			 const std::string& programName,
-			 const std::string& reason);
-
-/*!
- * \brief Print a stack trace to the given iostream.
- * \ingroup group_arch_Diagnostics
- *
- * see above
- */
-ARCH_API
-=======
 /// Print a stack trace to the given iostream.
 /// This function uses ArchGetProgramInfoForErrors as the \c programName.
 /// \overload
->>>>>>> a6e4cf53
+ARCH_API
 void ArchPrintStackTrace(std::ostream& out, const std::string& reason);
 
 /// A callback to get a symbolic representation of an address.
 typedef std::function<std::string(uintptr_t address)> ArchStackTraceCallback;
 
-<<<<<<< HEAD
-/*!
- * \brief Sets a callback to get a symbolic representation of an address.
- * \ingroup group_arch_Diagnostics
- *
- * The callback returns a string for an address in a stack trace,
- * typically including the name of the function containing the address.
- * \p cb may be \c NULL to use a default implementation.
- */
-ARCH_API
-void ArchSetStackTraceCallback(const ArchStackTraceCallback& cb);
-
-/*!
- * \brief Returns the callback to get a symbolic representation of an address.
- * \ingroup group_arch_Diagnostics
- *
- * \sa ArchSetStackTraceCallback
- */
-ARCH_API
-void ArchGetStackTraceCallback(ArchStackTraceCallback* cb);
-
-/*!
- * \brief Returns the set value for the application's launch time.
- * \ingroup group_arch_Diagnostics
- *
- * The timestamp for this value is set when the Arch library is initialized.
- */
-ARCH_API
-time_t ArchGetAppLaunchTime();
-
-/*!
- * \brief Enables or disables the automatic logging of crash information.
- * \ingroup group_arch_Diagnostics
- *
- * This function controls whether the stack trace and build information is
- * automatically caught and stored to an internal database when a fatal
- * crash occurs. 
- */
-ARCH_API
-void ArchSetFatalStackLogging( bool flag );
-
-/*!
- * \brief Returns whether automatic logging of fatal crashes is enabled
- * \ingroup group_arch_Diagnostics
- *
- * This is set to false by default.
- */
-ARCH_API
-bool ArchGetFatalStackLogging();
-
-/*!
- * \brief Sets the program name to be used in diagnostic output
- * \ingroup group_arch_Diagnostics
- *
- * The default value is initialized to ArchGetExecutablePath().
- */
-ARCH_API
-void ArchSetProgramNameForErrors( const char * progName );
-
-/*!
- * \brief Returns the currently set program name for reporting errors.
- * \ingroup group_arch_Diagnostics
- *
- * Defaults to ArchGetExecutablePath().
- */
-ARCH_API
-const char * ArchGetProgramNameForErrors();
-
-/*!
- * \brief Sets additional program info to be reported to the terminal in case of
- * a fatal error.
- * \ingroup group_arch_Diagnostics
- *
- */
-ARCH_API
-void ArchSetProgramInfoForErrors( const std::string& key, const std::string& value );
-
-/*!
- * \brief Returns currently set program info. 
- * \ingroup group_arch_Diagnostics
- *
- */
-ARCH_API
-std::string ArchGetProgramInfoForErrors(const std::string& key);
-
-
-/*!
- * \brief Stores (or removes if \p text is NULL) a pointer to additional log
- * data that will be output in the stack trace log in case of a fatal error.
- * Note that the pointer \p text is copied, not the pointed-to text.  Thus it is
- * the caller's responsibility to ensure that \p text is valid until the caller
- * removes it by invoking this function again with text==NULL.
- * \ingroup group_arch_Diagnostics
- */
-ARCH_API
-void ArchSetExtraLogInfoForErrors(const std::string &key, char const *text);
-
-/*!
- * \brief Logs a stack trace to a file in /var/tmp.
- * \ingroup group_arch_Diagnostics
- *
- * This function is similar to \c ArchLogPostMortem(), but will not fork an
- * external process and only reports a stack trace.  A file in /var/tmp is
- * created with the name \c st_APPNAME.XXXXXX, where \c mktemp is used to
- * make a unique extension for the file.  If \c sessionLog is specified,
- * then it will be appended to this file.  A message is printed to \c stderr
- * reporting that a stack trace has been taken and what file it has been
- * written to.  And if \c fatal is true, then the stack trace will  be added
- * to the stack_trace database table.
- */
-ARCH_API
-void ArchLogStackTrace(const std::string& progName, const std::string& reason,
-		       bool fatal = false, 
-		       const std::string& sessionLog = "");
-
-/*!
- * \brief Logs a stack trace to a file in /var/tmp.
- * \ingroup group_arch_Diagnostics
- *
- * This function is similar to \c ArchLogPostMortem(), but will not fork an
- * external process and only reports a stack trace.  A file in /var/tmp is
- * created with the  name \c st_APPNAME.XXXXXX, where \c mktemp is used to
- * make a unique  extension for the file.  If \c sessionLog is specified,
- * then it will be appended to this file.  A message is printed to \c stderr
- * reporting that a stack trace has been taken and what file it has been
- * written to.  And if \c fatal is true, then the stack trace will  be added
- * to the stack_trace database table.
- */
-ARCH_API
-=======
 /// Sets a callback to get a symbolic representation of an address.
 ///
 /// The callback returns a string for an address in a stack trace, typically
 /// including the name of the function containing the address. \p cb may be \c
 /// NULL to use a default implementation.
+ARCH_API
 void ArchSetStackTraceCallback(const ArchStackTraceCallback& cb);
 
 /// Returns the callback to get a symbolic representation of an address.
 /// \sa ArchSetStackTraceCallback
+ARCH_API
 void ArchGetStackTraceCallback(ArchStackTraceCallback* cb);
 
 /// Returns the set value for the application's launch time.
 /// The timestamp for this value is set when the arch library is initialized.
+ARCH_API
 time_t ArchGetAppLaunchTime();
 
 /// Enables or disables the automatic logging of crash information.
 ///
 /// This function controls whether the stack trace and build information is
 /// automatically caught and stored to an internal database when a fatal crash
-/// occurs. 
+/// occurs.
+ARCH_API 
 void ArchSetFatalStackLogging(bool flag);
 
 /// Returns whether automatic logging of fatal crashes is enabled
 /// This is set to false by default.
 /// \see ArchSetFatalStackLogging
+ARCH_API
 bool ArchGetFatalStackLogging();
 
 /// Sets the program name to be used in diagnostic output
 ///
 /// The default value is initialized to ArchGetExecutablePath().
+ARCH_API
 void ArchSetProgramNameForErrors(const char * progName);
 
 /// Returns the currently set program name for reporting errors.
 /// Defaults to ArchGetExecutablePath().
+ARCH_API
 const char * ArchGetProgramNameForErrors();
 
 /// Sets additional program info to be reported to the terminal in case of a
 /// fatal error.
+ARCH_API
 void ArchSetProgramInfoForErrors( const std::string& key, const std::string& value );
 
 /// Returns currently set program info. 
 /// \see ArchSetExtraLogInfoForErrors
+ARCH_API
 std::string ArchGetProgramInfoForErrors(const std::string& key);
 
 /// Stores (or removes if \p text is NULL) a pointer to additional log data
@@ -469,6 +207,7 @@
 /// that the pointer \p text is copied, not the pointed-to text.  Thus it is
 /// the caller's responsibility to ensure that \p text is valid until the
 /// caller removes it by invoking this function again with text==NULL.
+ARCH_API
 void ArchSetExtraLogInfoForErrors(const std::string &key, char const *text);
 
 /// Logs a stack trace to a file in /var/tmp.
@@ -481,6 +220,7 @@
 /// reporting that a stack trace has been taken and what file it has been
 /// written to.  And if \c fatal is true, then the stack trace will  be added
 /// to the stack_trace database table.
+ARCH_API
 void ArchLogStackTrace(const std::string& progName,
                        const std::string& reason,
                        bool fatal = false,
@@ -496,59 +236,16 @@
 /// reporting that a stack trace has been taken and what file it has been
 /// written to.  And if \c fatal is true, then the stack trace will  be added
 /// to the stack_trace database table.
->>>>>>> a6e4cf53
+ARCH_API
 void ArchLogStackTrace(const std::string& reason,
                        bool fatal = false, 
                        const std::string& sessionLog = "");
 
-<<<<<<< HEAD
-/*!
- * \brief Return stack trace.
- * \ingroup group_arch_Diagnostics
- *
- * This function will return a vector of strings containing the
- * current stack.  The vector will be of maximum size \p maxDepth.
- */
-ARCH_API
-std::vector<std::string> ArchGetStackTrace(size_t maxDepth);
-
-
-/*!
- * \brief Save frames of current stack
- * \ingroup group_arch_Diagnostics
- *
- * This function saves at maximum \c maxDepth frames of the current
- * stack into the vector \c frames.
- *
- */
-ARCH_API
-void ArchGetStackFrames(size_t maxDepth, std::vector<uintptr_t> *frames);
-
-/*!
- * \brief Save frames of current stack.
- * \ingroup group_arch_Diagnostics
- *
- * This function saves at maximum \p maxDepth frames of the current
- * stack into the vector \p frames, skipping the first \p numFramesToSkipAtTop
- * frames.  The first frame will be at depth \p numFramesToSkipAtTop and the
- * last at depth \p numFramesToSkipAtTop + \p maxDepth - 1.
- *
- */
-ARCH_API
-void ArchGetStackFrames(size_t maxDepth, size_t numFramesToSkipAtTop,
-                        std::vector<uintptr_t> *frames);
-
-/*!
- * \brief Print stack frames to the given iostream.
- * \ingroup group_arch_Diagnostics
- *
- */
-ARCH_API
-=======
 /// Return stack trace.
 ///
 /// This function will return a vector of strings containing the current
 /// stack. The vector will be of maximum size \p maxDepth.
+ARCH_API
 std::vector<std::string> ArchGetStackTrace(size_t maxDepth);
 
 
@@ -556,6 +253,7 @@
 ///
 /// This function saves at maximum \c maxDepth frames of the current stack
 /// into the vector \c frames.
+ARCH_API
 void ArchGetStackFrames(size_t maxDepth, std::vector<uintptr_t> *frames);
 
 /// Save frames of current stack.
@@ -564,36 +262,18 @@
 /// into the vector \p frames, skipping the first \p numFramesToSkipAtTop
 /// frames.  The first frame will be at depth \p numFramesToSkipAtTop and the
 /// last at depth \p numFramesToSkipAtTop + \p maxDepth - 1.
+ARCH_API
 void ArchGetStackFrames(size_t maxDepth, size_t numFramesToSkipAtTop,
                         std::vector<uintptr_t> *frames);
 
 /// Print stack frames to the given iostream.
->>>>>>> a6e4cf53
+ARCH_API
 void ArchPrintStackFrames(std::ostream& out,
                           const std::vector<uintptr_t> &frames);
 
 /// Callback for handling crashes.
 /// \see ArchCrashHandlerSystemv
 typedef void (*ArchCrashHandlerSystemCB)(void* userData);
-<<<<<<< HEAD
-/*!
- * \brief Replacement for 'system' safe for a crash handler
- * \ingroup group_arch_Diagnostics
- *
- * This function is a substitute for system() which does not allocate
- * or free any data, and times out after \c timeout seconds if the 
- * operation in \c argv is not complete. Unlike system, it takes the 
- * full \c pathname of the program to run, and won't search the path.
- * Also unlike system, \c argv[] are the separated arguments, starting
- * with the program's name, as for execv. \c callback is called every
- * second. \c userData is passed to \c callback.  \c callback can be used, 
- * for example, to print a '.' repeatedly to show progress.  The alarm
- * used in this function could interfere with setitimer or other calls
- * to alarm, and this function uses non-locking fork and exec if available
- * so should not generally be used except following a catastrophe.
- */
-ARCH_API
-=======
 
 /// Replacement for 'system' safe for a crash handler
 ///
@@ -608,23 +288,11 @@
 /// setitimer or other calls to alarm, and this function uses non-locking fork
 /// and exec if available so should not generally be used except following a
 /// catastrophe.
->>>>>>> a6e4cf53
+ARCH_API
 int ArchCrashHandlerSystemv(const char* pathname, char *const argv[],
 			    int timeout, ArchCrashHandlerSystemCB callback, 
 			    void* userData);
 
-<<<<<<< HEAD
-/*!
- * \brief Crash, to test crash behavior.
- * \ingroup group_arch_Diagnostics
- *
- * This function causes the calling program to crash by doing bad malloc 
- * and free things.  If \c spawnthread is true, it spawns a thread which 
- * remains alive during the crash.  It aborts if it fails to crash.
- *
- */
-ARCH_API
-=======
 /// Crash, to test crash behavior.
 ///
 /// This function causes the calling program to crash by doing bad malloc 
@@ -632,7 +300,7 @@
 /// remains alive during the crash.  It aborts if it fails to crash.
 ///
 /// \private
->>>>>>> a6e4cf53
+ARCH_API
 void ArchTestCrash(bool spawnthread);
 
 #if defined(ARCH_OS_DARWIN)
