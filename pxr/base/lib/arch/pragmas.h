//
// Copyright 2016 Pixar
//
// Licensed under the Apache License, Version 2.0 (the "Apache License")
// with the following modification; you may not use this file except in
// compliance with the Apache License and the following modification to it:
// Section 6. Trademarks. is deleted and replaced with:
//
// 6. Trademarks. This License does not grant permission to use the trade
//    names, trademarks, service marks, or product names of the Licensor
//    and its affiliates, except as required to comply with Section 4(c) of
//    the License and to reproduce the content of the NOTICE file.
//
// You may obtain a copy of the Apache License at
//
//     http://www.apache.org/licenses/LICENSE-2.0
//
// Unless required by applicable law or agreed to in writing, software
// distributed under the Apache License with the above modification is
// distributed on an "AS IS" BASIS, WITHOUT WARRANTIES OR CONDITIONS OF ANY
// KIND, either express or implied. See the Apache License for the specific
// language governing permissions and limitations under the Apache License.
//
#ifndef ARCH_PRAGMAS_H
#define ARCH_PRAGMAS_H

/// \file arch/pragmas.h
/// Pragmas for controlling compiler-specific behaviors.
///
/// This header contains pragmas used to control compiler-specific behaviors.
/// Behaviors that are not supported or required by a certain compiler should
/// be implemented as a no-op.

#include "pxr/base/arch/defines.h"

#if defined(ARCH_COMPILER_GCC)

#define ARCH_PRAGMA_PUSH												\
	_Pragma("GCC diagnostic push"); 

#define ARCH_PRAGMA_RESTORE												\
	_Pragma("GCC diagnostic pop");

/// Convert errors about variables that may be used before initialization into
/// warnings. A warning is emitted, but won't cause a build failure with
/// -Werror enabled.
#define ARCH_PRAGMA_PUSH_NOERROR_MAYBE_UNINITIALIZED \
    ARCH_PRAGMA_PUSH													\
    _Pragma("GCC diagnostic warning \"-Wmaybe-uninitialized\"");

#define ARCH_PRAGMA_MACRO_REDEFINITION
	ARCH_PRAGMA_PUSH													\
	_Pragma("GCC diagnostic warning \"-Wno-builtin-macro-redefined\"");

#elif defined(ARCH_COMPILER_MSVC)

#define ARCH_PRAGMA_PUSH												\
	__pragma(warning(push)) 

#define ARCH_PRAGMA_RESTORE												\
	__pragma(warning(pop)) 

#define ARCH_PRAGMA_MACRO_TOO_FEW_ARGUMENTS								\
	ARCH_PRAGMA_PUSH													\
	__pragma(warning(disable:4003)) 

#define ARCH_PRAGMA_MACRO_REDEFINITION									\
	ARCH_PRAGMA_PUSH													\
	__pragma(warning(disable:4005)) 

#define ARCH_PRAGMA_QUALIFIER_HAS_NO_MEANING							\
	ARCH_PRAGMA_PUSH													\
	__pragma(warning(disable:4180)) 

#define ARCH_PRAGMA_ZERO_SIZED_STRUCT									\
	ARCH_PRAGMA_PUSH													\
	__pragma(warning(disable:4200)) 

#define ARCH_PRAGMA_NEEDS_EXPORT_INTERFACE								\
	ARCH_PRAGMA_PUSH													\
	__pragma(warning(disable:4251)) 

#define ARCH_PRAGMA_CONVERSION_FROM_SIZET								\
	ARCH_PRAGMA_PUSH													\
	__pragma(warning(disable:4267)) 

#define ARCH_PRAGMA_MAY_NOT_BE_ALIGNED									\
	ARCH_PRAGMA_PUSH													\
	__pragma(warning(disable:4316)) 

#define ARCH_PRAGMA_SHIFT_TO_64_BITS									\
	ARCH_PRAGMA_PUSH													\
	__pragma(warning(disable:4334)) 

<<<<<<< HEAD
=======
#define ARCH_PRAGMA_DESTRUCTOR_IMPLICIT_DEFINE							\
	ARCH_PRAGMA_PUSH													\
	__pragma(warning(disable:4624))

>>>>>>> cd7567a3
#define ARCH_PRAGMA_DEPRECATED_POSIX_NAME								\
	ARCH_PRAGMA_PUSH													\
	__pragma(warning(disable:4996)) 

#endif

#if !defined ARCH_PRAGMA_MACRO_TOO_FEW_ARGUMENTS
#define		 ARCH_PRAGMA_MACRO_TOO_FEW_ARGUMENTS
#endif

#if !defined ARCH_PRAGMA_PUSH_NOERROR_MAYBE_UNINITIALIZED
#define		 ARCH_PRAGMA_PUSH_NOERROR_MAYBE_UNINITIALIZED
#endif

#if !defined ARCH_PRAGMA_MACRO_REDEFINITION
#define		 ARCH_PRAGMA_MACRO_REDEFINITION
#endif

#if !defined ARCH_PRAGMA_ZERO_SIZED_STRUCT
#define		 ARCH_PRAGMA_ZERO_SIZED_STRUCT
#endif

#if !defined ARCH_PRAGMA_NEEDS_EXPORT_INTERFACE
#define      ARCH_PRAGMA_NEEDS_EXPORT_INTERFACE
#endif

#if !defined ARCH_PRAGMA_CONVERSION_FROM_SIZET
#define      ARCH_PRAGMA_CONVERSION_FROM_SIZET
#endif

#if !defined ARCH_PRAGMA_MAY_NOT_BE_ALIGNED
#define      ARCH_PRAGMA_MAY_NOT_BE_ALIGNED
#endif

#if !defined ARCH_PRAGMA_SHIFT_TO_64_BITS
#define		 ARCH_PRAGMA_SHIFT_TO_64_BITS
#endif

<<<<<<< HEAD
=======
#if !defined ARCH_PRAGMA_DESTRUCTOR_IMPLICIT_DEFINE
#define      ARCH_PRAGMA_DESTRUCTOR_IMPLICIT_DEFINE
#endif

>>>>>>> cd7567a3
#if !defined ARCH_PRAGMA_DEPRECATED_POSIX_NAME
#define		 ARCH_PRAGMA_DEPRECATED_POSIX_NAME
#endif

#endif /* ARCH_PRAGMAS_H */<|MERGE_RESOLUTION|>--- conflicted
+++ resolved
@@ -92,13 +92,10 @@
 	ARCH_PRAGMA_PUSH													\
 	__pragma(warning(disable:4334)) 
 
-<<<<<<< HEAD
-=======
 #define ARCH_PRAGMA_DESTRUCTOR_IMPLICIT_DEFINE							\
 	ARCH_PRAGMA_PUSH													\
 	__pragma(warning(disable:4624))
 
->>>>>>> cd7567a3
 #define ARCH_PRAGMA_DEPRECATED_POSIX_NAME								\
 	ARCH_PRAGMA_PUSH													\
 	__pragma(warning(disable:4996)) 
@@ -137,13 +134,10 @@
 #define		 ARCH_PRAGMA_SHIFT_TO_64_BITS
 #endif
 
-<<<<<<< HEAD
-=======
 #if !defined ARCH_PRAGMA_DESTRUCTOR_IMPLICIT_DEFINE
 #define      ARCH_PRAGMA_DESTRUCTOR_IMPLICIT_DEFINE
 #endif
 
->>>>>>> cd7567a3
 #if !defined ARCH_PRAGMA_DEPRECATED_POSIX_NAME
 #define		 ARCH_PRAGMA_DEPRECATED_POSIX_NAME
 #endif
