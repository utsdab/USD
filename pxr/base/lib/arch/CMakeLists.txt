--- conflicted
+++ resolved
@@ -5,14 +5,10 @@
 set(PXR_PACKAGE arch)
 
 if(WIN32)
-<<<<<<< HEAD
-	set(WINLIBS Ws2_32.lib)
-=======
     set(MODULE_ENTRYPOINT_CPP DllMain.cpp)
     set(PLATFORM_ATTRIBUTES_H attributesWindows.h)
 	set(WINLIBS Ws2_32.lib)
     set(DEBUG_HELP Dbghelp.lib)
->>>>>>> cd7567a3
 else()
 	set(MATHLIB ${M_LIB})
 endif()
@@ -23,11 +19,7 @@
         ${CMAKE_DL_LIBS}
         ${WINLIBS}
         ${MATHLIB}
-<<<<<<< HEAD
-    
-=======
         ${DEBUG_HELP}
->>>>>>> cd7567a3
 
     PUBLIC_CLASSES
         daemon
@@ -69,10 +61,7 @@
     CPPFILES
         assumptions.cpp
         env.cpp
-<<<<<<< HEAD
-=======
         ${MODULE_ENTRYPOINT_CPP}
->>>>>>> cd7567a3
         initConfig.cpp
         library.cpp
 )
