//
// Copyright 2016 Pixar
//
// Licensed under the Apache License, Version 2.0 (the "Apache License")
// with the following modification; you may not use this file except in
// compliance with the Apache License and the following modification to it:
// Section 6. Trademarks. is deleted and replaced with:
//
// 6. Trademarks. This License does not grant permission to use the trade
//    names, trademarks, service marks, or product names of the Licensor
//    and its affiliates, except as required to comply with Section 4(c) of
//    the License and to reproduce the content of the NOTICE file.
//
// You may obtain a copy of the Apache License at
//
//     http://www.apache.org/licenses/LICENSE-2.0
//
// Unless required by applicable law or agreed to in writing, software
// distributed under the Apache License with the above modification is
// distributed on an "AS IS" BASIS, WITHOUT WARRANTIES OR CONDITIONS OF ANY
// KIND, either express or implied. See the Apache License for the specific
// language governing permissions and limitations under the Apache License.
//
#ifndef ARCH_THREADS_H
#define ARCH_THREADS_H

#include "pxr/base/arch/api.h"

<<<<<<< HEAD
/*!
 * \file threads.h
 * \brief Architecture-specific thread function calls.
 * \ingroup group_arch_Multithreading
 */

/*!
 * \brief Return true if the calling thread is the main thread, false
 * otherwise.
 */
=======
/// Return true if the calling thread is the main thread, false otherwise.
/// \ingroup group_arch_Multithreading
>>>>>>> cd7567a3
ARCH_API bool ArchIsMainThread();

#endif // ARCH_THREADS_H<|MERGE_RESOLUTION|>--- conflicted
+++ resolved
@@ -26,21 +26,8 @@
 
 #include "pxr/base/arch/api.h"
 
-<<<<<<< HEAD
-/*!
- * \file threads.h
- * \brief Architecture-specific thread function calls.
- * \ingroup group_arch_Multithreading
- */
-
-/*!
- * \brief Return true if the calling thread is the main thread, false
- * otherwise.
- */
-=======
 /// Return true if the calling thread is the main thread, false otherwise.
 /// \ingroup group_arch_Multithreading
->>>>>>> cd7567a3
 ARCH_API bool ArchIsMainThread();
 
 #endif // ARCH_THREADS_H