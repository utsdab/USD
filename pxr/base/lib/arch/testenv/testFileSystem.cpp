--- conflicted
+++ resolved
@@ -101,13 +101,7 @@
     fclose(firstFile);
     assert(ArchGetFileLength(firstName.c_str()) == 15);
 
-<<<<<<< HEAD
-    ArchUnlinkFile(firstName.c_str());
-    ArchUnlinkFile(secondName.c_str());
-    ArchUnlinkFile(thirdName.c_str());
-=======
     unlink(firstName.c_str());
->>>>>>> a6e4cf53
 
     // create and remove a tmp subdir
     std::string retpath;
