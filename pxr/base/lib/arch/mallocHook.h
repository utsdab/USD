--- conflicted
+++ resolved
@@ -24,30 +24,11 @@
 #ifndef ARCH_MALLOCHOOK_H
 #define ARCH_MALLOCHOOK_H
 
-<<<<<<< HEAD
-#include "pxr/base/arch/api.h"
-#include <stdlib.h>
-#include <string>
-
-/*!
- * \file mallocHook.h
- * \ingroup group_arch_Memory
- */
-
-/*!
- * \brief Return true if ptmalloc is being used as the memory allocator
- *
- * ptmalloc3 is an external shared library providing implementations of the
- * standard memory allocation functions (e.g. malloc, free). Consumers with
- * special behavior that depends on this library may use this function to 
- * determine if it is the active allocator.
- */
-ARCH_API bool ArchIsPtmallocActive();
-=======
 /// \file arch/mallocHook.h
 /// \ingroup group_arch_Memory
 /// Routines for controlling malloc behavior.
 
+#include "pxr/base/arch/api.h"
 #include <stdlib.h>
 #include <string>
 
@@ -59,8 +40,7 @@
 /// determine if it is the active allocator.
 ///
 /// \ingroup group_arch_Memory
-bool ArchIsPtmallocActive();
->>>>>>> a6e4cf53
+ARCH_API bool ArchIsPtmallocActive();
 
 /// Return true if the C++ STL allocator was requested to be turned off.
 ///
@@ -90,46 +70,6 @@
 /// zero-initialization.
 class ArchMallocHook {
 public:
-<<<<<<< HEAD
-    /*!
-     * \brief Initialize hooks.
-     *
-     * Calling \c Initialize() installs the supplied functions as call-back
-     * in place of the standard system memory allocation routines.  Note that
-     * the callbacks take an extra \c const \c void* parameter; on supported systems,
-     * the called function should simply ignore the extra parameter.
-     *
-     * If initialization fails, \c false is returned and \p *errMsg is set accordingly.
-     * If \c *this has already been initialized, calling \c Initialize() a second
-     * time will fail.
-     */
-    ARCH_API
-    bool Initialize(void* (*mallocWrapper)(size_t, const void*),
-		    void* (*reallocWrapper)(void*, size_t, const void*),
-		    void* (*memalignWrapper)(size_t, size_t, const void*),
-		    void  (*freeWrapper)(void*, const void*),
-		    std::string* errMsg);
-    
-    /*!
-     * \brief Return true if \c *this has been (successfully) initialized.
-     *
-     * In order for this function to work properly, \c *this cannot be a local
-     * or dynamically initialized variable; rather, \c *this must be a global
-     * variable, to ensure zero-initialization.
-     */
-    ARCH_API
-    bool IsInitialized();
-    
-    /*!
-     * \brief Call the original system \c malloc() function.
-     *
-     * This function allows user-supplied callbacks to access the original
-     * system-supplied malloc() call.  For speed reasons, no safety checks
-     * are performed; in particular, calling this function without having
-     * successfully initialized \p *this will likely crash your program.
-     */
-    ARCH_API
-=======
     /// Initialize hooks.
     ///
     /// Calling \c Initialize() installs the supplied functions as call-back
@@ -141,6 +81,7 @@
     /// If initialization fails, \c false is returned and \p *errMsg is set
     /// accordingly. If \c *this has already been initialized, calling \c
     /// Initialize() a second time will fail.
+    ARCH_API
     bool Initialize(void* (*mallocWrapper)(size_t, const void*),
             void* (*reallocWrapper)(void*, size_t, const void*),
             void* (*memalignWrapper)(size_t, size_t, const void*),
@@ -152,6 +93,7 @@
     /// In order for this function to work properly, \c this cannot be a local
     /// or dynamically initialized variable; rather, \c this must be a global
     /// variable, to ensure zero-initialization.
+    ARCH_API
     bool IsInitialized();
 
     /// Call the original system \c malloc() function.
@@ -160,22 +102,10 @@
     /// system-supplied malloc() call.  For speed reasons, no safety checks
     /// are performed; in particular, calling this function without having
     /// successfully initialized \p *this will likely crash your program.
->>>>>>> a6e4cf53
+    ARCH_API
     void* Malloc(size_t nBytes) {
         return (*_underlyingMallocFunc)(nBytes);
     }
-<<<<<<< HEAD
-    
-    /*!
-     * \brief Call the original system \c realloc() function.
-     *
-     * This function allows user-supplied callbacks to access the original
-     * system-supplied \c realloc() call.  For speed reasons, no safety checks
-     * are performed; in particular, calling this function without having
-     * successfully initialized \p *this will likely crash your program.
-     */
-    ARCH_API
-=======
 
     /// Call the original system \c realloc() function.
     ///
@@ -183,51 +113,29 @@
     /// system-supplied \c realloc() call.  For speed reasons, no safety checks
     /// are performed; in particular, calling this function without having
     /// successfully initialized \p *this will likely crash your program.
->>>>>>> a6e4cf53
+    ARCH_API
     void* Realloc(void* ptr, size_t nBytes) {
         return (*_underlyingReallocFunc)(ptr, nBytes);
     }
 
-<<<<<<< HEAD
-    /*!
-     * \brief Call the original system \c memalign() function.
-     *
-     * This function allows user-supplied callbacks to access the original
-     * system-supplied \c memalign() call.  For speed reasons, no safety checks
-     * are performed; in particular, calling this function without having
-     * successfully initialized \p *this will likely crash your program.
-     */
-    ARCH_API
-=======
     /// Call the original system \c memalign() function.
     ///
     /// This function allows user-supplied callbacks to access the original
     /// system-supplied \c memalign() call.  For speed reasons, no safety checks
     /// are performed; in particular, calling this function without having
     /// successfully initialized \p *this will likely crash your program.
->>>>>>> a6e4cf53
+    ARCH_API
     void* Memalign(size_t alignment, size_t nBytes) {
         return (*_underlyingMemalignFunc)(alignment, nBytes);
     }
 
-<<<<<<< HEAD
-    /*!
-     * \brief Call the original system \c free() function.
-     *
-     * This function allows user-supplied callbacks to access the original
-     * system-supplied \c free() call.  For speed reasons, no safety checks
-     * are performed; in particular, calling this function without having
-     * successfully initialized \p *this will likely crash your program.
-     */
-    ARCH_API
-=======
     /// Call the original system \c free() function.
     ///
     /// This function allows user-supplied callbacks to access the original
     /// system-supplied \c free() call.  For speed reasons, no safety checks
     /// are performed; in particular, calling this function without having
     /// successfully initialized \p *this will likely crash your program.
->>>>>>> a6e4cf53
+    ARCH_API
     void Free(void* ptr) {
         (*_underlyingFreeFunc)(ptr);
     }
