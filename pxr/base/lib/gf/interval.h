//
// Copyright 2016 Pixar
//
// Licensed under the Apache License, Version 2.0 (the "Apache License")
// with the following modification; you may not use this file except in
// compliance with the Apache License and the following modification to it:
// Section 6. Trademarks. is deleted and replaced with:
//
// 6. Trademarks. This License does not grant permission to use the trade
//    names, trademarks, service marks, or product names of the Licensor
//    and its affiliates, except as required to comply with Section 4(c) of
//    the License and to reproduce the content of the NOTICE file.
//
// You may obtain a copy of the Apache License at
//
//     http://www.apache.org/licenses/LICENSE-2.0
//
// Unless required by applicable law or agreed to in writing, software
// distributed under the Apache License with the above modification is
// distributed on an "AS IS" BASIS, WITHOUT WARRANTIES OR CONDITIONS OF ANY
// KIND, either express or implied. See the Apache License for the specific
// language governing permissions and limitations under the Apache License.
//
#ifndef GF_INTERVAL_H
#define GF_INTERVAL_H

/// \file gf/interval.h
/// \ingroup group_gf_BasicMath

#include "pxr/base/gf/math.h"
#include "pxr/base/gf/api.h" 

#include <boost/functional/hash.hpp>

#include <float.h>
#include <iosfwd>
#include <limits>

<<<<<<< HEAD
#include <ciso646>

/*!
 * \file interval.h
 * \ingroup group_gf_BasicMath
 */

/*!
 * \class GfInterval
 * \ingroup group_gf_BasicMath
 * A basic mathematical interval class.
 *
 * Can represent intervals with either open or closed boundary
 * conditions.
 *
 * \note Lack of TfPickling was deliberate, please don't add.
 */
=======
/// \class GfInterval
/// \ingroup group_gf_BasicMath
///
/// A basic mathematical interval class.
///
/// Can represent intervals with either open or closed boundary
/// conditions.
///
>>>>>>> a6e4cf53
class GfInterval
{
public:
    /// \name Constructors
    ///@{

    /// Construct an empty open interval, (0,0).
    GfInterval() :
        _min(0.0, false),
        _max(0.0, false)
    {}

    /// Construct a closed interval representing the single point, as [val,val].
    GfInterval(double val) :
        _min(val, true),
        _max(val, true)
    {}
    
    /// Construct an interval with the given arguments.
    GfInterval(double min, double max,
               bool minClosed=true, bool maxClosed=true) :
        _min(min, minClosed),
        _max(max, maxClosed)
    {}

    ///@}

    /// Equality operator.
    bool operator==(const GfInterval &rhs) const {
        return _min == rhs._min and _max == rhs._max;
    }

    /// Inequality operator.
    bool operator!=(const GfInterval &rhs) const {
        return !(*this == rhs);
    }

    /// Less-than operator.
    bool operator<(const GfInterval &rhs) const {
        // Compare min bound
        if (_min != rhs._min)
            return _min < rhs._min;

        // Compare max bound
        if (_max != rhs._max)
            return _max < rhs._max;

        // Equal
        return false;
    }

    /// Hash value.
    /// Just a basic hash function, not particularly high quality.
    size_t Hash() const { return hash_value(*this); }

    friend inline size_t hash_value(GfInterval const &i) {
        size_t h = 0;
        boost::hash_combine(h, i._min);
        boost::hash_combine(h, i._max);
        return h;
    }

    /// Minimum value
    double GetMin() const { return _min.value; }

    /// Maximum value
    double GetMax() const { return _max.value; }

    /// Set minimum value
    void SetMin(double v) { 
        _min = _Bound(v, _min.closed);
    }

    /// Set minimum value and boundary condition
    void SetMin(double v, bool minClosed ) {
        _min = _Bound(v, minClosed);
    }

    /// Set maximum value
    void SetMax(double v) { 
        _max = _Bound(v, _max.closed);
    }

    /// Set maximum value and boundary condition
    void SetMax(double v, bool maxClosed ) {
        _max = _Bound(v, maxClosed);
    }

    /// Minimum boundary condition
    bool IsMinClosed() const { return _min.closed; }

    /// Maximum boundary condition
    bool IsMaxClosed() const { return _max.closed; }

    /// Minimum boundary condition
    bool IsMinOpen() const { return not _min.closed; }

    /// Maximum boundary condition
    bool IsMaxOpen() const { return not _max.closed; }

    /// Returns true if the maximum value is finite.
    bool IsMaxFinite() const {
        return (_max.value != -std::numeric_limits<double>::infinity()
            and _max.value !=  std::numeric_limits<double>::infinity());
    }

    /// Returns true if the minimum value is finite.
    bool IsMinFinite() const {
        return (_min.value != -std::numeric_limits<double>::infinity()
            and _min.value !=  std::numeric_limits<double>::infinity());
    }

    /// Returns true if both the maximum and minimum value are finite.
    bool IsFinite() const {
        return IsMaxFinite() and IsMinFinite();
    }

    /// Return true iff the interval is empty.
    bool IsEmpty() const {
        return (_min.value > _max.value) or
            ((_min.value == _max.value)
             and (not _min.closed or not _max.closed));
    }

    /// Width of the interval.
    /// An empty interval has size 0.
    double GetSize() const {
        return GfMax( 0.0, _max.value - _min.value );
    }

    // For 2x compatibility
    double Size() const { return GetSize(); }

    /// Return true iff the value d is contained in the interval.
    /// An empty interval contains no values.
    bool Contains(double d) const {
        return ((d > _min.value) or (d == _min.value and _min.closed))
           and ((d < _max.value) or (d == _max.value and _max.closed));
    }

    // For 2x compatibility
    bool In(double d) const { return Contains(d); }

    /// Return true iff the interval i is entirely contained in the interval.
    /// An empty interval contains no intervals, not even other
    /// empty intervals.
    bool Contains(const GfInterval &i) const {
        return (*this & i) == i;
    }

    /// Return true iff the given interval i intersects this interval.
    bool Intersects(const GfInterval &i) const {
        return not (*this & i).IsEmpty();
    }

    /// \name Math operations
    ///@{

    /// Boolean intersection.
    GfInterval & operator&=(const GfInterval &rhs) {
        if (IsEmpty()) {
            // No change
        } else if (rhs.IsEmpty()) {
            // Intersection is empty
            *this = GfInterval();
        } else {
            // Intersect min edge
            if (_min.value < rhs._min.value)
                _min = rhs._min;
            else if (_min.value == rhs._min.value)
                _min.closed &= rhs._min.closed;

            // Intersect max edge
            if (_max.value > rhs._max.value)
                _max = rhs._max;
            else if (_max.value == rhs._max.value)
                _max.closed &= rhs._max.closed;
        }
        return *this;
    }
    
    /// Returns the interval that bounds the union of this interval and rhs.
    GfInterval & operator|=(const GfInterval &rhs) {
        if (IsEmpty()) {
            *this = rhs;
        } else if (rhs.IsEmpty()) {
            // No change
        } else {
            // Expand min edge
            if (_min.value > rhs._min.value)
                _min = rhs._min;
            else if (_min.value == rhs._min.value)
                _min.closed |= rhs._min.closed;

            // Expand max edge
            if (_max.value < rhs._max.value)
                _max = rhs._max;
            else if (_max.value == rhs._max.value)
                _max.closed |= rhs._max.closed;
        }
        return *this;
    }

    /// Interval addition.
    GfInterval & operator+=(const GfInterval &rhs) {
        if (not rhs.IsEmpty()) {
            _min.value += rhs._min.value;
            _max.value += rhs._max.value;
            _min.closed &= rhs._min.closed;
            _max.closed &= rhs._max.closed;
        }
        return *this;
    }
    
    /// Interval subtraction.
    GfInterval & operator-=(const GfInterval &rhs) {
        return *this += -rhs;
    }
    
    /// Interval unary minus.
    GfInterval operator-() const {
        return GfInterval(-_max.value, -_min.value, _max.closed, _min.closed);
    }
    
    /// Interval multiplication.
    GfInterval & operator*=(const GfInterval &rhs) {
        const _Bound a = _min * rhs._min;
        const _Bound b = _min * rhs._max;
        const _Bound c = _max * rhs._min;
        const _Bound d = _max * rhs._max;
        _max = _Max( _Max(a,b), _Max(c,d) );
        _min = _Min( _Min(a,b), _Min(c,d) );
        return *this;
    }

    /// Greater than operator
    bool operator>(const GfInterval& rhs) {
        // Defined in terms of operator<()
        return rhs < *this;
    }

    /// Less than or equal operator
    bool operator<=(const GfInterval& rhs) {
        // Defined in terms of operator<()
        return !(rhs < *this);
    }

    /// Greater than or equal operator
    bool operator>=(const GfInterval& rhs) {
        // Defined in terms of operator<()
        return !(*this < rhs);
    }

    /// Union operator
    GfInterval operator|(const GfInterval& rhs) const {
        // Defined in terms of operator |=()
        GfInterval tmp(*this);
        tmp |= rhs;
        return tmp;
    }

    /// Intersection operator
    GfInterval operator&(const GfInterval& rhs) const {
        // Defined in terms of operator &=()
        GfInterval tmp(*this);
        tmp &= rhs;
        return tmp;
    }

    /// Addition operator
    GfInterval operator+(const GfInterval& rhs) const {
        // Defined in terms of operator +=()
        GfInterval tmp(*this);
        tmp += rhs;
        return tmp;
    }

    /// Subtraction operator
    GfInterval operator-(const GfInterval& rhs) const {
        // Defined in terms of operator -=()
        GfInterval tmp(*this);
        tmp -= rhs;
        return tmp;
    }

    /// Multiplication operator
    GfInterval operator*(const GfInterval& rhs) const {
        // Defined in terms of operator *=()
        GfInterval tmp(*this);
        tmp *= rhs;
        return tmp;
    }

    ///@}

    /// Returns the full interval (-inf, inf).
    static GfInterval GetFullInterval() {
        return GfInterval( -std::numeric_limits<double>::infinity(),
                            std::numeric_limits<double>::infinity(),
                            false, false );
    }

private:
    // Helper struct to represent interval boundaries.
    struct _Bound {
        // Boundary value.
        double value;
        // Boundary condition.  The boundary value is included in interval
        // only if the boundary is closed.
        bool closed;

        _Bound(double val, bool isClosed) :
            value(val),
            closed(isClosed)
        {
            // Closed boundaries on infinite values do not make sense so
            // force the bound to be open
            if (value == -std::numeric_limits<double>::infinity() or
                value == std::numeric_limits<double>::infinity()) {
                closed = false;
            }
        }

        bool operator==(const _Bound &rhs) const {
            return value == rhs.value and closed == rhs.closed;
        }

        bool operator!=(const _Bound &rhs) const {
            return !(*this == rhs);
        }

        bool operator<(const _Bound &rhs) const {
            return value < rhs.value or (value == rhs.value and closed and not rhs.closed);
        }

        _Bound & operator=(const _Bound &rhs) {
            value  = rhs.value;
            closed = rhs.closed;
            return *this;
        }
        _Bound operator*(const _Bound &rhs) const {
            return _Bound( value * rhs.value, closed & rhs.closed );
        }
        friend inline size_t hash_value(const _Bound &b) {
            size_t h = 0;
            boost::hash_combine(h, b.value);
            boost::hash_combine(h, b.closed);
            return h;
        }
    };

    // Return the lesser minimum bound, handling boundary conditions.
    inline static const _Bound &
    _Min( const _Bound &a, const _Bound &b ) {
        return (a.value < b.value
            or ((a.value == b.value) and a.closed and not b.closed)) ?
            a : b;
    }

    // Return the greater maximum bound, handling boundary conditions.
    inline static const _Bound &
    _Max( const _Bound &a, const _Bound &b ) {
        return (a.value < b.value
            or ((a.value == b.value) and not a.closed and b.closed)) ?
            b : a;
    }

    /// Data
    _Bound _min, _max;
};

/// Output a GfInterval using the format (x, y).
/// \ingroup group_gf_DebuggingOutput
GF_API std::ostream &operator<<(std::ostream&, const GfInterval&);

#endif /* GF_INTERVAL_H */<|MERGE_RESOLUTION|>--- conflicted
+++ resolved
@@ -36,25 +36,6 @@
 #include <iosfwd>
 #include <limits>
 
-<<<<<<< HEAD
-#include <ciso646>
-
-/*!
- * \file interval.h
- * \ingroup group_gf_BasicMath
- */
-
-/*!
- * \class GfInterval
- * \ingroup group_gf_BasicMath
- * A basic mathematical interval class.
- *
- * Can represent intervals with either open or closed boundary
- * conditions.
- *
- * \note Lack of TfPickling was deliberate, please don't add.
- */
-=======
 /// \class GfInterval
 /// \ingroup group_gf_BasicMath
 ///
@@ -63,7 +44,6 @@
 /// Can represent intervals with either open or closed boundary
 /// conditions.
 ///
->>>>>>> a6e4cf53
 class GfInterval
 {
 public:
