//
// Copyright 2016 Pixar
//
// Licensed under the Apache License, Version 2.0 (the "Apache License")
// with the following modification; you may not use this file except in
// compliance with the Apache License and the following modification to it:
// Section 6. Trademarks. is deleted and replaced with:
//
// 6. Trademarks. This License does not grant permission to use the trade
//    names, trademarks, service marks, or product names of the Licensor
//    and its affiliates, except as required to comply with Section 4(c) of
//    the License and to reproduce the content of the NOTICE file.
//
// You may obtain a copy of the Apache License at
//
//     http://www.apache.org/licenses/LICENSE-2.0
//
// Unless required by applicable law or agreed to in writing, software
// distributed under the Apache License with the above modification is
// distributed on an "AS IS" BASIS, WITHOUT WARRANTIES OR CONDITIONS OF ANY
// KIND, either express or implied. See the Apache License for the specific
// language governing permissions and limitations under the Apache License.
//
#ifndef GF_LINE_H
#define GF_LINE_H

/// \file gf/line.h
/// \ingroup group_gf_BasicGeometry

#include "pxr/base/gf/vec3d.h"
#include "pxr/base/gf/api.h"

#include <float.h>
#include <iosfwd>

/// \class GfLine
/// \ingroup group_gf_BasicGeometry
///
/// Basic type: 3D line
///
/// This class represents a three-dimensional line in space.  Lines are
/// constructed from a point, \p p0, and a direction, dir.  The direction is
/// normalized in the constructor. 
///
/// The line is kept in a parametric represention, p = p0 + t * dir. 
///
class GfLine {

  public:

    /// The default constructor leaves line parameters undefined.
    GfLine() {
    }

    /// Construct a line from a point and a direction.
    GfLine(const GfVec3d &p0, const GfVec3d &dir ) {
        Set( p0, dir );
    }

    double Set(const GfVec3d &p0, const GfVec3d &dir ) {
        _p0 = p0;
        _dir = dir;
        return _dir.Normalize();
    }

    /// Return the point on the line at \p ( p0 + t * dir ).
    /// Remember dir has been normalized so t represents a unit distance.
    GfVec3d GetPoint( double t ) const { return _p0 + _dir * t; }

    /// Return the normalized direction of the line.
    const GfVec3d &GetDirection() const { return _dir; }

<<<<<<< HEAD
    //!
    // Returns the point on the line that is closest to \p point. If
    // \p t is not \c NULL, it will be set to the parametric
    // distance along the line of the returned point.
=======
    /// Returns the point on the line that is closest to \p point. If \p t is
    /// not \c NULL, it will be set to the parametric distance along the line
    /// of the returned point.
>>>>>>> cd7567a3
    GF_API
    GfVec3d FindClosestPoint(const GfVec3d &point, double *t = NULL) const;

    /// Component-wise equality test. The starting points and directions,
    /// must match exactly for lines to be considered equal.
    bool		operator ==(const GfLine &l) const {
	return _p0 == l._p0 &&	_dir  == l._dir;
    }

    /// Component-wise inequality test. The starting points, and directions
    /// must match exactly for lines to be considered equal.
    bool		operator !=(const GfLine &r) const {
	return ! (*this == r);
    }

  private:
    GF_API
    friend bool GfFindClosestPoints( const GfLine &, const GfLine &,
                                     GfVec3d *, GfVec3d *,
                                     double *, double * );
    // Parametric description:
    //  l(t) = _p0 + t * _length * _dir;
    GfVec3d             _p0;
    GfVec3d             _dir;   
};

<<<<<<< HEAD
//!
// Computes the closets points between two lines. The two points
// are returned in \p p1 and \p p2.  The parametric
// distance of each point on the lines is returned in \p t1 and \p t2.
//
// This returns \c false if the lines were close enough to
// parallel that no points could be computed; in this case, the
// other return values are undefined.
=======
/// Computes the closets points between two lines.
///
/// The two points are returned in \p p1 and \p p2.  The parametric distance
/// of each point on the lines is returned in \p t1 and \p t2.
///
/// This returns \c false if the lines were close enough to parallel that no
/// points could be computed; in this case, the other return values are
/// undefined.
>>>>>>> cd7567a3
GF_API
bool GfFindClosestPoints(const GfLine &l1, const GfLine &l2,
                         GfVec3d *p1 = nullptr, GfVec3d *p2 = nullptr,
                         double *t1 = nullptr, double *t2 = nullptr);

/// Output a GfLine.
/// \ingroup group_gf_DebuggingOutput
GF_API std::ostream &operator<<(std::ostream&, const GfLine&);

#endif // GF_LINE_H<|MERGE_RESOLUTION|>--- conflicted
+++ resolved
@@ -70,16 +70,9 @@
     /// Return the normalized direction of the line.
     const GfVec3d &GetDirection() const { return _dir; }
 
-<<<<<<< HEAD
-    //!
-    // Returns the point on the line that is closest to \p point. If
-    // \p t is not \c NULL, it will be set to the parametric
-    // distance along the line of the returned point.
-=======
     /// Returns the point on the line that is closest to \p point. If \p t is
     /// not \c NULL, it will be set to the parametric distance along the line
     /// of the returned point.
->>>>>>> cd7567a3
     GF_API
     GfVec3d FindClosestPoint(const GfVec3d &point, double *t = NULL) const;
 
@@ -106,16 +99,6 @@
     GfVec3d             _dir;   
 };
 
-<<<<<<< HEAD
-//!
-// Computes the closets points between two lines. The two points
-// are returned in \p p1 and \p p2.  The parametric
-// distance of each point on the lines is returned in \p t1 and \p t2.
-//
-// This returns \c false if the lines were close enough to
-// parallel that no points could be computed; in this case, the
-// other return values are undefined.
-=======
 /// Computes the closets points between two lines.
 ///
 /// The two points are returned in \p p1 and \p p2.  The parametric distance
@@ -124,7 +107,6 @@
 /// This returns \c false if the lines were close enough to parallel that no
 /// points could be computed; in this case, the other return values are
 /// undefined.
->>>>>>> cd7567a3
 GF_API
 bool GfFindClosestPoints(const GfLine &l1, const GfLine &l2,
                          GfVec3d *p1 = nullptr, GfVec3d *p2 = nullptr,
