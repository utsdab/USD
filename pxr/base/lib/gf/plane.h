--- conflicted
+++ resolved
@@ -24,12 +24,9 @@
 #ifndef GF_PLANE_H
 #define GF_PLANE_H
 
-<<<<<<< HEAD
-=======
 /// \file gf/plane.h
 /// \ingroup group_gf_BasicGeometry
 
->>>>>>> cd7567a3
 #include "pxr/base/gf/vec3d.h"
 #include "pxr/base/gf/api.h"
 
@@ -86,20 +83,6 @@
         _distance = distanceToOrigin;
     }
 
-<<<<<<< HEAD
-    //!
-    // This constructor sets this to the plane perpendicular to \p
-    // normal and that passes through \p point. The passed-in normal
-    // is normalized to unit length first.
-    GF_API
-    void                Set(const GfVec3d &normal, const GfVec3d &point);
-
-    //!
-    // This constructor sets this to the plane that contains the three
-    // given points. The normal is constructed from the cross product of
-    // (\p p1 - \p p0) (\p p2 - \p p0). Results are undefined if the
-    // points are collinear.
-=======
     /// This constructor sets this to the plane perpendicular to \p normal and
     /// that passes through \p point. The passed-in normal is normalized to
     /// unit length first.
@@ -110,7 +93,6 @@
     /// points. The normal is constructed from the cross product of (\p p1 -
     /// \p p0) (\p p2 - \p p0). Results are undefined if the points are
     /// collinear.
->>>>>>> cd7567a3
     GF_API
     void                Set(const GfVec3d &p0,
                             const GfVec3d &p1,
@@ -151,12 +133,7 @@
         return p - GetDistance(p) * _normal;
     }
 
-<<<<<<< HEAD
-    //!
-    // Transforms the plane by the given matrix.
-=======
     /// Transforms the plane by the given matrix.
->>>>>>> cd7567a3
     GF_API
     GfPlane &           Transform(const GfMatrix4d &matrix);
 
@@ -169,16 +146,9 @@
         }
     }
 
-<<<<<<< HEAD
-    //!
-    // Returns \c true if the given aligned bounding box is at least
-    // partially on the positive side (the one the normal points into)
-    // of the plane.
-=======
     /// Returns \c true if the given aligned bounding box is at least
     /// partially on the positive side (the one the normal points into) of the
     /// plane.
->>>>>>> cd7567a3
     GF_API
     bool IntersectsPositiveHalfSpace(const GfRange3d &box) const;
 
