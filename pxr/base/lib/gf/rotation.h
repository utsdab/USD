--- conflicted
+++ resolved
@@ -73,17 +73,10 @@
     /// convert to GfQuatd.
     GfRotation(const GfQuatd &quat) { SetQuat(quat); }
 
-<<<<<<< HEAD
-    //!
-    // This constructor initializes the rotation to one that brings
-    // the \p rotateFrom vector to align with \p rotateTo. The passed
-    // vectors need not be unit length.
-	GF_API
-=======
     /// This constructor initializes the rotation to one that brings
     /// the \p rotateFrom vector to align with \p rotateTo. The passed
     /// vectors need not be unit length.
->>>>>>> a6e4cf53
+	GF_API
     GfRotation(const GfVec3d &rotateFrom, const GfVec3d &rotateTo) {
         SetRotateInto(rotateFrom, rotateTo);
     }
@@ -97,34 +90,20 @@
         return *this;
     }
 
-<<<<<<< HEAD
-    //!
-    // Sets the rotation from a quaternion.  Note that this method accepts
-    // GfQuatf and GfQuath since they implicitly convert to GfQuatd.
-    GF_API
-=======
     /// Sets the rotation from a quaternion.  Note that this method accepts
     /// GfQuatf and GfQuath since they implicitly convert to GfQuatd.
->>>>>>> a6e4cf53
+    GF_API
     GfRotation &        SetQuat(const GfQuatd &quat);
 
     /// Sets the rotation from a quaternion.
     GfRotation &        SetQuaternion(const GfQuaternion &quat) {
         return SetQuat(GfQuatd(quat.GetReal(), quat.GetImaginary()));
     }
-<<<<<<< HEAD
-        
-    //!
-    // Sets the rotation to one that brings the \p rotateFrom vector
-    // to align with \p rotateTo. The passed vectors need not be unit
-    // length.
-	GF_API
-=======
 
     /// Sets the rotation to one that brings the \p rotateFrom vector
     /// to align with \p rotateTo. The passed vectors need not be unit
     /// length.
->>>>>>> a6e4cf53
+	GF_API
     GfRotation &        SetRotateInto(const GfVec3d &rotateFrom,
                                       const GfVec3d &rotateTo);
 
@@ -152,13 +131,8 @@
         return GfQuaternion(quat.GetReal(), quat.GetImaginary());
     }
 
-<<<<<<< HEAD
-    //!
-    // Returns the rotation expressed as a quaternion.
-    GF_API
-=======
     /// Returns the rotation expressed as a quaternion.
->>>>>>> a6e4cf53
+    GF_API
     GfQuatd             GetQuat() const;
 
     /// Returns the inverse of this rotation.
@@ -166,15 +140,9 @@
         return GfRotation(_axis, -_angle);
     }
 
-<<<<<<< HEAD
-    //!
-    // Decompose rotation about 3 orthogonal axes. 
-    // If the axes are not orthogonal, warnings will be spewed.
-    GF_API
-=======
     /// Decompose rotation about 3 orthogonal axes. 
     /// If the axes are not orthogonal, warnings will be spewed.
->>>>>>> a6e4cf53
+    GF_API
     GfVec3d Decompose( const GfVec3d &axis0,
                        const GfVec3d &axis1,
                        const GfVec3d &axis2 ) const;
@@ -226,40 +194,12 @@
                                           const GfVec3d &v2,
                                           const GfVec3d &axis);
 
-<<<<<<< HEAD
-#if 0
-// XXX:I ported this code over to presto, but it is not
-// yet being used. 
-
-    /// Compose a rotation with unit axes with the supplied tw, fb, lr & sw
-    // values.
-    //
-    static void ComposeRotation ( double                tw,
-                                  double                fb,
-                                  double                lr,
-                                  double                sw,
-                                  GfMatrix4d            *rot, // outputs
-                                  GfVec3d               *TwAxis,
-                                  GfVec3d               *FBAxis,
-                                  GfVec3d               *LRAxis) ;
-    
-#endif
-
-    //!
-    // Transforms row vector \p vec by the rotation, returning the
-    // result. 
+    /// Transforms row vector \p vec by the rotation, returning the result. 
     GF_API
     GfVec3f TransformDir( const GfVec3f &vec ) const;
 
-    //!
-    // \overload
-    GF_API
-=======
-    /// Transforms row vector \p vec by the rotation, returning the result. 
-    GfVec3f TransformDir( const GfVec3f &vec ) const;
-
     /// \overload
->>>>>>> a6e4cf53
+    GF_API
     GfVec3d TransformDir( const GfVec3d &vec ) const;
 
     /// Hash.
@@ -287,13 +227,8 @@
         return ! (*this == r);
     }
 
-<<<<<<< HEAD
-    //!
-    // Post-multiplies rotation \p r into this rotation.
-    GF_API
-=======
     /// Post-multiplies rotation \p r into this rotation.
->>>>>>> a6e4cf53
+    GF_API
     GfRotation &        operator *=(const GfRotation &r);
 
     /// Scales rotation angle by multiplying by \p scale.
