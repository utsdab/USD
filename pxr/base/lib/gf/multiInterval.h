//
// Copyright 2016 Pixar
//
// Licensed under the Apache License, Version 2.0 (the "Apache License")
// with the following modification; you may not use this file except in
// compliance with the Apache License and the following modification to it:
// Section 6. Trademarks. is deleted and replaced with:
//
// 6. Trademarks. This License does not grant permission to use the trade
//    names, trademarks, service marks, or product names of the Licensor
//    and its affiliates, except as required to comply with Section 4(c) of
//    the License and to reproduce the content of the NOTICE file.
//
// You may obtain a copy of the Apache License at
//
//     http://www.apache.org/licenses/LICENSE-2.0
//
// Unless required by applicable law or agreed to in writing, software
// distributed under the Apache License with the above modification is
// distributed on an "AS IS" BASIS, WITHOUT WARRANTIES OR CONDITIONS OF ANY
// KIND, either express or implied. See the Apache License for the specific
// language governing permissions and limitations under the Apache License.
//
#ifndef GF_INTERVAL_SET_H
#define GF_INTERVAL_SET_H

/// \file gf/multiInterval.h
/// \ingroup group_gf_BasicMath

#include "pxr/base/gf/interval.h"
#include "pxr/base/gf/api.h"

#include <iosfwd>
#include <set>
#include <vector>

<<<<<<< HEAD
//#include <boost/iterator/iterator_adaptor.hpp>

/*!
 * \file multiInterval.h
 * \ingroup group_gf_BasicMath
 */

/*!
 * \class GfMultiInterval
 * \ingroup group_gf_BasicMath
 *
 * GfMultiInterval represents a subset of the real number line as an
 * ordered set of non-intersecting GfIntervals.
 */
=======
/// \class GfMultiInterval
/// \ingroup group_gf_BasicMath
///
/// GfMultiInterval represents a subset of the real number line as an
/// ordered set of non-intersecting GfIntervals.
///
>>>>>>> cd7567a3
class GfMultiInterval
{
public:
    typedef std::set<GfInterval> Set;
    typedef Set::const_iterator const_iterator;
    typedef Set::const_iterator iterator;

    /// \name Constructors
    /// @{
    /// Constructs an empty multi-interval.
	GF_API GfMultiInterval() {}
    /// Constructs an multi-interval by copying the given set.
	GF_API GfMultiInterval(const GfMultiInterval &s) : _set(s._set) {}
    /// Constructs an multi-interval with the single given interval.
	GF_API explicit GfMultiInterval(const GfInterval &i);
    /// Constructs an multi-interval containing the given input intervals.
	GF_API explicit GfMultiInterval(const std::vector<GfInterval> &intervals);
    /// @}

	GF_API bool operator==(const GfMultiInterval &that) const { return _set == that._set; }
	GF_API bool operator!=(const GfMultiInterval &that) const { return !(*this == that); }
	GF_API bool operator<(const GfMultiInterval &that) const { return _set < that._set; }
	GF_API bool operator>=(const GfMultiInterval &that) const { return !(*this < that); }
	GF_API bool operator>(const GfMultiInterval &that) const { return (that < *this); }
	GF_API bool operator<=(const GfMultiInterval &that) const { return !(that < *this); }
    

    /// Hash value.
    /// Just a basic hash function, not particularly high quality.
	GF_API size_t Hash() const;

    friend inline size_t hash_value(const GfMultiInterval &mi) {
        return mi.Hash();
    }

    /// \name Accessors
    /// @{

    /// Returns true if the multi-interval is empty.
	GF_API bool IsEmpty() const { return _set.empty(); }

    /// Returns the number of intervals in the set.
	GF_API size_t GetSize() const { return _set.size(); }

    /// Returns an interval bounding the entire multi-interval.
    /// Returns an empty interval if the multi-interval is empty.
	GF_API GfInterval GetBounds() const;

    /// Returns true if the multi-interval contains the given value.
	GF_API bool Contains(double d) const;

    /// Returns true if the multi-interval contains the given interval.
	GF_API bool Contains(const GfInterval & i) const;

    /// Returns true if the multi-interval contains all the intervals in the 
    /// given multi-interval.
	GF_API bool Contains(const GfMultiInterval & s) const;

    /// @}

    /// \name Mutation
    /// @{

    /// Clear the multi-interval.
	GF_API void Clear() { _set.clear(); }

    /// Add the given interval to the multi-interval.
	GF_API void Add( const GfInterval & i );
    /// Add the given multi-interval to the multi-interval.
    /// Sets this object to the union of the two sets.
	GF_API void Add( const GfMultiInterval &s );

    /// Uses the given interval to extend the multi-interval in
    /// the interval arithmetic sense.
	GF_API void ArithmeticAdd( const GfInterval &i );

    /// Remove the given interval from this multi-interval.
	GF_API void Remove( const GfInterval & i );
    /// Remove the given multi-interval from this multi-interval.
	GF_API void Remove( const GfMultiInterval &s );

	GF_API void Intersect( const GfInterval & i );
	GF_API void Intersect( const GfMultiInterval &s );

    /// Return the complement of this set.
	GF_API GfMultiInterval GetComplement() const;

    /// @}

    /// \name Iteration
    /// Only const iterators are returned.  To maintain the invariants of
    /// the multi-interval, changes must be made via the public mutation API.
    /// @{

	GF_API const_iterator begin() const { return _set.begin(); }
	GF_API const_iterator end() const { return _set.end(); }

    /// Returns an iterator identifying the first (lowest) interval whose
    /// minimum value is >= x.  If no such interval exists, returns end().
	GF_API const_iterator lower_bound( double x ) const;

    /// Returns an iterator identifying the first (lowest) interval whose
    /// minimum value is > x.  If no such interval exists, returns end().
	GF_API const_iterator upper_bound( double x ) const;

    /// Returns an iterator identifying the first (loest) interval whose
    /// minimum value is > x.  If no such interval exists, returns end().
	GF_API const_iterator GetNextNonContainingInterval( double x ) const;

    /// Returns an iterator identifying the last (highest) interval whose
    /// maximum value is < x.  If no such interval exists, returns end().
	GF_API const_iterator GetPriorNonContainingInterval( double x ) const;

    /// Returns an iterator identifying the interval that contains x.  If
    /// no interval contains x, then it returns end()
	GF_API const_iterator GetContainingInterval( double x ) const;

    /// @}

    /// Returns the full interval (-inf, inf).
    static GfMultiInterval GetFullInterval() {
        return GfMultiInterval(GfInterval::GetFullInterval());
    }

    /// Swap two multi-intervals
    void swap(GfMultiInterval &other) { _set.swap(other._set); }

private:
    void _AssertInvariants() const;

    Set _set;
};

/// Output a GfMultiInterval
/// \ingroup group_gf_DebuggingOutput
GF_API std::ostream & operator<<(std::ostream &out, const GfMultiInterval &s);

#endif<|MERGE_RESOLUTION|>--- conflicted
+++ resolved
@@ -34,29 +34,12 @@
 #include <set>
 #include <vector>
 
-<<<<<<< HEAD
-//#include <boost/iterator/iterator_adaptor.hpp>
-
-/*!
- * \file multiInterval.h
- * \ingroup group_gf_BasicMath
- */
-
-/*!
- * \class GfMultiInterval
- * \ingroup group_gf_BasicMath
- *
- * GfMultiInterval represents a subset of the real number line as an
- * ordered set of non-intersecting GfIntervals.
- */
-=======
 /// \class GfMultiInterval
 /// \ingroup group_gf_BasicMath
 ///
 /// GfMultiInterval represents a subset of the real number line as an
 /// ordered set of non-intersecting GfIntervals.
 ///
->>>>>>> cd7567a3
 class GfMultiInterval
 {
 public:
