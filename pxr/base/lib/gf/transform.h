//
// Copyright 2016 Pixar
//
// Licensed under the Apache License, Version 2.0 (the "Apache License")
// with the following modification; you may not use this file except in
// compliance with the Apache License and the following modification to it:
// Section 6. Trademarks. is deleted and replaced with:
//
// 6. Trademarks. This License does not grant permission to use the trade
//    names, trademarks, service marks, or product names of the Licensor
//    and its affiliates, except as required to comply with Section 4(c) of
//    the License and to reproduce the content of the NOTICE file.
//
// You may obtain a copy of the Apache License at
//
//     http://www.apache.org/licenses/LICENSE-2.0
//
// Unless required by applicable law or agreed to in writing, software
// distributed under the Apache License with the above modification is
// distributed on an "AS IS" BASIS, WITHOUT WARRANTIES OR CONDITIONS OF ANY
// KIND, either express or implied. See the Apache License for the specific
// language governing permissions and limitations under the Apache License.
//
#ifndef GF_TRANSFORM_H
#define GF_TRANSFORM_H

/// \file gf/transform.h
/// \ingroup group_gf_LinearAlgebra

#include "pxr/base/gf/rotation.h"
#include "pxr/base/gf/vec3d.h"
#include "pxr/base/gf/api.h"

#include <iosfwd>

class GfMatrix4d;

/// \class GfTransform
/// \ingroup group_gf_LinearAlgebra
///
/// Basic type: Compound linear transformation.
///
/// This class represents a linear transformation specified as a series of
/// individual components: a \em translation, a \em rotation, a \em scale, a
/// \em pivotPosition, and a \em pivotOrientation.  When applied to a point,
/// the point will be transformed as follows (in order):
///
/// \li Scaled by the \em scale with respect to \em pivotPosition and the
/// orientation specified by the \em pivotOrientation.
/// \li Rotated by the \em rotation about \em pivotPosition.
/// \li Translated by \em Translation
///
/// That is, the cumulative matrix that this represents looks like this.
///
/// \code
/// M = -P * -O * S * O * R * P * T
/// \endcode
///
/// where
/// \li \em T is the \em translation matrix
/// \li \em P is the matrix that translates by \em pivotPosition
/// \li \em R is the \em rotation matrix
/// \li \em O is the matrix that rotates to \em pivotOrientation
/// \li \em S is the \em scale matrix
///
class GfTransform {

  public:

    /// The default constructor sets the component values to the
    /// identity transformation.
    GfTransform() {
        SetIdentity();
    }

    /// This constructor initializes the transformation from all
    /// component values.  This is the constructor used by 2x code.
    GfTransform(const GfVec3d &scale,
                const GfRotation &pivotOrientation,
                const GfRotation &rotation,
                const GfVec3d &pivotPosition,
                const GfVec3d &translation) {
        Set(scale, pivotOrientation, rotation, pivotPosition, translation);
    }

    /// This constructor initializes the transformation from all
    /// component values.  This is the constructor used by 3x code.
    GfTransform(const GfVec3d &translation,
                const GfRotation &rotation,
                const GfVec3d &scale,
                const GfVec3d &pivotPosition,
                const GfRotation &pivotOrientation) {
        Set(translation, rotation, scale, pivotPosition, pivotOrientation);
    }

    /// This constructor initializes the transformation with a matrix.  See
    /// SetMatrix() for more information.
    GfTransform(const GfMatrix4d &m) {
        SetIdentity();
        SetMatrix(m);
    }

<<<<<<< HEAD
    //!
    // Sets the transformation from all component values.
    // This constructor orders its arguments the way that 2x expects.
    GF_API
    GfTransform &	Set(const GfVec3d &scale,
			    const GfRotation &pivotOrientation,
			    const GfRotation &rotation,
			    const GfVec3d &pivotPosition,
			    const GfVec3d &translation);

    //!
    // Sets the transformation from all component values.
    // This constructor orders its arguments the way that 3x expects.
=======
    /// Sets the transformation from all component values.
    /// This constructor orders its arguments the way that 2x expects.
    GF_API
    GfTransform &       Set(const GfVec3d &scale,
                            const GfRotation &pivotOrientation,
                            const GfRotation &rotation,
                            const GfVec3d &pivotPosition,
                            const GfVec3d &translation);

    /// Sets the transformation from all component values.
    /// This constructor orders its arguments the way that 3x expects.
>>>>>>> cd7567a3
    GfTransform &       Set(const GfVec3d &translation,
                            const GfRotation &rotation,
                            const GfVec3d &scale,
                            const GfVec3d &pivotPosition,
                            const GfRotation &pivotOrientation) {
        return Set(scale, pivotOrientation, rotation, 
                   pivotPosition, translation);
    }

<<<<<<< HEAD
    //!
    // Sets the transform components to implement the transformation
    // represented by matrix \p m , ignoring any projection. This
    // tries to leave the current center unchanged.
    GF_API
    GfTransform &	SetMatrix(const GfMatrix4d &m);

    //!
    // Sets the transformation to the identity transformation.
    GF_API
    GfTransform &	SetIdentity();
=======
    /// Sets the transform components to implement the transformation
    /// represented by matrix \p m , ignoring any projection. This tries to
    /// leave the current center unchanged.
    GF_API
    GfTransform &       SetMatrix(const GfMatrix4d &m);

    /// Sets the transformation to the identity transformation.
    GF_API
    GfTransform &       SetIdentity();
>>>>>>> cd7567a3

    /// Sets the scale component, leaving all others untouched.
    void                SetScale(const GfVec3d &scale) {
        _scale = scale;
    }

    /// Sets the pivot orientation component, leaving all others untouched.
    void                SetPivotOrientation(const GfRotation &pivotOrient) {
        _pivotOrientation = pivotOrient;
    }

    /// Sets the pivot orientation component, leaving all others untouched.
    void                SetScaleOrientation(const GfRotation &pivotOrient) {
        SetPivotOrientation(pivotOrient);
    }

    /// Sets the rotation component, leaving all others untouched.
    void                SetRotation(const GfRotation &rotation) {
        _rotation = rotation;
    }

    /// Sets the pivot position component, leaving all others untouched.
    void                SetPivotPosition(const GfVec3d &pivPos) {
        _pivotPosition = pivPos;
    }

    /// Sets the pivot position component, leaving all others untouched.
    void                SetCenter(const GfVec3d &pivPos) {
        SetPivotPosition(pivPos);
    }

    /// Sets the translation component, leaving all others untouched.
    void                SetTranslation(const GfVec3d &translation) {
        _translation = translation;
    }

    /// Returns the scale component.
    const GfVec3d &     GetScale() const {
        return _scale;
    }

    /// Returns the pivot orientation component.
    const GfRotation &  GetPivotOrientation() const {
        return _pivotOrientation;
    }

    /// Returns the scale orientation component.
    const GfRotation &  GetScaleOrientation() const {
        return GetPivotOrientation();
    }

    /// Returns the rotation component.
    const GfRotation &  GetRotation() const {
        return _rotation;
    }

    /// Returns the pivot position component.
    const GfVec3d &     GetPivotPosition() const {
        return _pivotPosition;
    }

    /// Returns the pivot position component.
    const GfVec3d &     GetCenter() const {
        return GetPivotPosition();
    }

    /// Returns the translation component.
    const GfVec3d &     GetTranslation() const {
        return _translation;
    }

<<<<<<< HEAD
    //!
    // Returns a \c GfMatrix4d that implements the cumulative
    // transformation.
    GF_API
    GfMatrix4d		GetMatrix() const;

    //!
    // Component-wise transform equality test. All components must
    // match exactly for transforms to be considered equal.
    GF_API
    bool		operator ==(const GfTransform &xf) const;

    //!
    // Component-wise transform inequality test. All components must
    // match exactly for transforms to be considered equal.
    bool		operator !=(const GfTransform &xf) const {
	return ! (*this == xf);
    }

    //!
    // Post-multiplies transform \p xf into this transform.
    GF_API
    GfTransform &	operator *=(const GfTransform &xf);
=======
    /// Returns a \c GfMatrix4d that implements the cumulative transformation.
    GF_API
    GfMatrix4d          GetMatrix() const;

    /// Component-wise transform equality test. All components must match
    /// exactly for transforms to be considered equal.
    GF_API
    bool                operator ==(const GfTransform &xf) const;

    /// Component-wise transform inequality test. All components must match
    /// exactly for transforms to be considered equal.
    bool                operator !=(const GfTransform &xf) const {
        return ! (*this == xf);
    }

    /// Post-multiplies transform \p xf into this transform.
    GF_API
    GfTransform &       operator *=(const GfTransform &xf);
>>>>>>> cd7567a3

    /// Returns the product of transforms \p xf1 and \p xf2.
    friend GfTransform  operator *(const GfTransform &xf1,
                                   const GfTransform &xf2) {
        GfTransform xf = xf1;
        return xf *= xf2;
    }

  private:
    /// translation
    GfVec3d             _translation;
    /// rotation
    GfRotation          _rotation;
    /// scale factors
    GfVec3d             _scale;
    /// orientation used for scaling and rotation
    GfRotation          _pivotOrientation;
    /// center of rotation and scaling
    GfVec3d             _pivotPosition;
};

/// Output a GfTransform using the format 
/// [scale, scaleorientation, rotation, center, translation].
/// \ingroup group_gf_DebuggingOutput
GF_API std::ostream& operator<<(std::ostream&, const GfTransform&);

#endif // GF_TRANSFORM_H<|MERGE_RESOLUTION|>--- conflicted
+++ resolved
@@ -100,21 +100,6 @@
         SetMatrix(m);
     }
 
-<<<<<<< HEAD
-    //!
-    // Sets the transformation from all component values.
-    // This constructor orders its arguments the way that 2x expects.
-    GF_API
-    GfTransform &	Set(const GfVec3d &scale,
-			    const GfRotation &pivotOrientation,
-			    const GfRotation &rotation,
-			    const GfVec3d &pivotPosition,
-			    const GfVec3d &translation);
-
-    //!
-    // Sets the transformation from all component values.
-    // This constructor orders its arguments the way that 3x expects.
-=======
     /// Sets the transformation from all component values.
     /// This constructor orders its arguments the way that 2x expects.
     GF_API
@@ -126,7 +111,6 @@
 
     /// Sets the transformation from all component values.
     /// This constructor orders its arguments the way that 3x expects.
->>>>>>> cd7567a3
     GfTransform &       Set(const GfVec3d &translation,
                             const GfRotation &rotation,
                             const GfVec3d &scale,
@@ -136,19 +120,6 @@
                    pivotPosition, translation);
     }
 
-<<<<<<< HEAD
-    //!
-    // Sets the transform components to implement the transformation
-    // represented by matrix \p m , ignoring any projection. This
-    // tries to leave the current center unchanged.
-    GF_API
-    GfTransform &	SetMatrix(const GfMatrix4d &m);
-
-    //!
-    // Sets the transformation to the identity transformation.
-    GF_API
-    GfTransform &	SetIdentity();
-=======
     /// Sets the transform components to implement the transformation
     /// represented by matrix \p m , ignoring any projection. This tries to
     /// leave the current center unchanged.
@@ -158,7 +129,6 @@
     /// Sets the transformation to the identity transformation.
     GF_API
     GfTransform &       SetIdentity();
->>>>>>> cd7567a3
 
     /// Sets the scale component, leaving all others untouched.
     void                SetScale(const GfVec3d &scale) {
@@ -230,31 +200,6 @@
         return _translation;
     }
 
-<<<<<<< HEAD
-    //!
-    // Returns a \c GfMatrix4d that implements the cumulative
-    // transformation.
-    GF_API
-    GfMatrix4d		GetMatrix() const;
-
-    //!
-    // Component-wise transform equality test. All components must
-    // match exactly for transforms to be considered equal.
-    GF_API
-    bool		operator ==(const GfTransform &xf) const;
-
-    //!
-    // Component-wise transform inequality test. All components must
-    // match exactly for transforms to be considered equal.
-    bool		operator !=(const GfTransform &xf) const {
-	return ! (*this == xf);
-    }
-
-    //!
-    // Post-multiplies transform \p xf into this transform.
-    GF_API
-    GfTransform &	operator *=(const GfTransform &xf);
-=======
     /// Returns a \c GfMatrix4d that implements the cumulative transformation.
     GF_API
     GfMatrix4d          GetMatrix() const;
@@ -273,7 +218,6 @@
     /// Post-multiplies transform \p xf into this transform.
     GF_API
     GfTransform &       operator *=(const GfTransform &xf);
->>>>>>> cd7567a3
 
     /// Returns the product of transforms \p xf1 and \p xf2.
     friend GfTransform  operator *(const GfTransform &xf1,
