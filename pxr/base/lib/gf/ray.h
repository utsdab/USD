//
// Copyright 2016 Pixar
//
// Licensed under the Apache License, Version 2.0 (the "Apache License")
// with the following modification; you may not use this file except in
// compliance with the Apache License and the following modification to it:
// Section 6. Trademarks. is deleted and replaced with:
//
// 6. Trademarks. This License does not grant permission to use the trade
//    names, trademarks, service marks, or product names of the Licensor
//    and its affiliates, except as required to comply with Section 4(c) of
//    the License and to reproduce the content of the NOTICE file.
//
// You may obtain a copy of the Apache License at
//
//     http://www.apache.org/licenses/LICENSE-2.0
//
// Unless required by applicable law or agreed to in writing, software
// distributed under the Apache License with the above modification is
// distributed on an "AS IS" BASIS, WITHOUT WARRANTIES OR CONDITIONS OF ANY
// KIND, either express or implied. See the Apache License for the specific
// language governing permissions and limitations under the Apache License.
//
#ifndef GF_RAY_H
#define GF_RAY_H

/// \file gf/ray.h
/// \ingroup group_gf_BasicGeometry

#include "pxr/base/gf/matrix4d.h"
#include "pxr/base/gf/api.h"

#include <float.h>
#include <limits>
#include <iosfwd>

class GfLine;
class GfLineSeg;
class GfPlane;
class GfRange3d;

/// \class GfRay ray.h "pxr/base/gf/ray.h"
/// \ingroup group_gf_BasicGeometry
///
/// Basic type: Ray used for intersection testing
///
/// This class represents a three-dimensional ray in space, typically
/// used for intersection testing. It consists of an origin and a
/// direction.
///
/// Note that by default a \c GfRay does not normalize its direction
/// vector to unit length.
///
/// Note for ray intersections, the start point is included in the computations, 
/// i.e., a distance of zero is defined to be intersecting.
///
class GfRay {

  public:

    /// The default constructor leaves the ray parameters undefined.
    GfRay() {
    }

    /// This constructor takes a starting point and a direction.
    GfRay(const GfVec3d &startPoint, const GfVec3d &direction) {
        SetPointAndDirection(startPoint, direction);
    }

<<<<<<< HEAD
    //!
    // Sets the ray by specifying a starting point and a direction.
    GF_API
    void        SetPointAndDirection(const GfVec3d &startPoint,
                                     const GfVec3d &direction);

    //!
    // Sets the ray by specifying a starting point and an ending point.
    GF_API
=======
    /// Sets the ray by specifying a starting point and a direction.
    void        SetPointAndDirection(const GfVec3d &startPoint,
                                     const GfVec3d &direction);

    /// Sets the ray by specifying a starting point and an ending point.
>>>>>>> a6e4cf53
    void        SetEnds(const GfVec3d &startPoint, const GfVec3d &endPoint);

    /// Returns the starting point of the segment.
    const GfVec3d &     GetStartPoint() const {
        return _startPoint;
    }

    /// Returns the direction vector of the segment. This is not guaranteed to
    /// be unit length.
    const GfVec3d &     GetDirection() const {
        return _direction;
    }

    /// Returns the point that is \p distance units from the starting point
    /// along the direction vector, expressed in parametic distance.
    GfVec3d             GetPoint(double distance) const {
        return _startPoint + distance * _direction;
    }

<<<<<<< HEAD
    //!
    // Transforms the ray by the given matrix.
    GF_API
    GfRay &     Transform(const GfMatrix4d &matrix);

    //!
    // Returns the point on the ray that is closest to \p point. If \p
    // rayDistance is not \c NULL, it will be set to the parametric
    // distance along the ray of the closest point.
    GF_API
=======
    /// Transforms the ray by the given matrix.
    GfRay &     Transform(const GfMatrix4d &matrix);

    /// Returns the point on the ray that is closest to \p point. If \p
    /// rayDistance is not \c NULL, it will be set to the parametric distance
    /// along the ray of the closest point.
>>>>>>> a6e4cf53
    GfVec3d             FindClosestPoint(const GfVec3d &point,
                                         double *rayDistance = NULL) const;

    /// Component-wise equality test. The starting points, directions, and
    /// lengths must match exactly for rays to be considered equal.
    bool		operator ==(const GfRay &r) const {
	return (_startPoint == r._startPoint &&
		_direction  == r._direction);
    }

    /// Component-wise inequality test. The starting points, directions, and
    /// lengths must match exactly for rays to be considered equal.
    bool		operator !=(const GfRay &r) const {
	return ! (*this == r);
    }

    /// \name Intersection methods.
    ///
    /// The methods in this group intersect the ray with a geometric entity.
    ///
    ///@{

<<<<<<< HEAD
    //!
    // Intersects the ray with the triangle formed by points \p p0, \p
    // p1, and \p p2, returning \c true if it hits. If there is an
    // intersection, it also returns the parametric distance to the
    // intersection point in \p distance, the barycentric coordinates
    // of the intersection point in \p barycentricCoords and the
    // front-facing flag in \p frontFacing. The barycentric
    // coordinates are defined with respect to the three vertices
    // taken in order.  The front-facing flag is \c true if the
    // intersection hit the side of the triangle that is formed when
    // the vertices are ordered counter-clockwise (right-hand rule).
    // If any of the return pointers are \c NULL, the corresponding
    // values are not returned.
    //
    // If the distance to the intersection is greater than \p maxDist,
    // then the method will return false.
    //
    // Barycentric coordinates are defined to sum to 1 and satisfy
    // this relationsip:
    // \code
    //     intersectionPoint = (barycentricCoords[0] * p0 +
    //                          barycentricCoords[1] * p1 +
    //                          barycentricCoords[2] * p2);
    // \endcode
    GF_API
=======
    /// Intersects the ray with the triangle formed by points \p p0, \p p1,
    /// and \p p2, returning \c true if it hits. If there is an intersection,
    /// it also returns the parametric distance to the intersection point in
    /// \p distance, the barycentric coordinates of the intersection point in
    /// \p barycentricCoords and the front-facing flag in \p frontFacing. The
    /// barycentric coordinates are defined with respect to the three vertices
    /// taken in order.  The front-facing flag is \c true if the intersection
    /// hit the side of the triangle that is formed when the vertices are
    /// ordered counter-clockwise (right-hand rule). If any of the return
    /// pointers are \c NULL, the corresponding values are not returned.
    ///
    /// If the distance to the intersection is greater than \p maxDist, then
    /// the method will return false.
    ///
    /// Barycentric coordinates are defined to sum to 1 and satisfy this
    /// relationsip:
    /// \code
    ///     intersectionPoint = (barycentricCoords[0] * p0 +
    ///                          barycentricCoords[1] * p1 +
    ///                          barycentricCoords[2] * p2);
    /// \endcode
>>>>>>> a6e4cf53
    bool    Intersect(const GfVec3d &p0,
                      const GfVec3d &p1,
                      const GfVec3d &p2,
                      double *distance = NULL,
                      GfVec3d *barycentricCoords = NULL,
                      bool *frontFacing = NULL,
                      double maxDist = std::numeric_limits<double>::infinity())
                      const;

<<<<<<< HEAD
    //!
    // Intersects the ray with a plane, returning \c true if the ray
    // is not parallel to the plane and the intersection is within the
    // ray bounds. If there is an intersection, it also returns the
    // parametric distance to the intersection point in \p distance
    // and the front-facing flag in \p frontFacing, if they are not \c
    // NULL. The front-facing flag is \c true if the intersection is
    // on the side of the plane in which its normal points.
    GF_API
    bool	Intersect(const GfPlane &plane, double *distance = NULL,
			  bool *frontFacing = NULL) const;

    //!
    // Intersects the ray with an axis-aligned box, returning \c true
    // if the ray intersects it at all within bounds. If there is an
    // intersection, this also returns the parametric distances to the
    // two intersection points in \p enterDistance and 
    // \p exitDistance.
    GF_API
=======
    /// Intersects the ray with a plane, returning \c true if the ray is not
    /// parallel to the plane and the intersection is within the ray bounds.
    /// If there is an intersection, it also returns the parametric distance
    /// to the intersection point in \p distance and the front-facing flag in
    /// \p frontFacing, if they are not \c NULL. The front-facing flag is \c
    /// true if the intersection is on the side of the plane in which its
    /// normal points.
    bool	Intersect(const GfPlane &plane, double *distance = NULL,
			  bool *frontFacing = NULL) const;

    /// Intersects the ray with an axis-aligned box, returning \c true if the
    /// ray intersects it at all within bounds. If there is an intersection,
    /// this also returns the parametric distances to the two intersection
    /// points in \p enterDistance and \p exitDistance.
>>>>>>> a6e4cf53
    bool        Intersect(const GfRange3d &box,
                          double *enterDistance = NULL,
                          double *exitDistance = NULL) const;

<<<<<<< HEAD
    //!
    // Intersects the ray with a sphere, returning \c true if the ray 
    // intersects it at all within bounds.  If there is an intersection, returns 
    // the parametric distance to the two intersection points in 
    // \p enterDistance and \p exitDistance.
    GF_API
=======
    /// Intersects the ray with a sphere, returning \c true if the ray
    /// intersects it at all within bounds.  If there is an intersection,
    /// returns the parametric distance to the two intersection points in \p
    /// enterDistance and \p exitDistance.
>>>>>>> a6e4cf53
    bool        Intersect(const GfVec3d &center, double radius,
                          double *enterDistance = NULL,
                          double *exitDistance = NULL ) const;
    
<<<<<<< HEAD
    //!
    // Intersects the ray with an infinite cylinder, with axis \p axis,
    // centered at the \p origin, with radius \p radius.
    //
    // Returns \c true if the ray intersects it at all within bounds. If there 
    // is an intersection, returns the parametric distance to the two 
    // intersection points in \p enterDistance and \p exitDistance.
    //
    // Note this method does not validate whether the radius is valid.
    GF_API
=======
    /// Intersects the ray with an infinite cylinder, with axis \p axis,
    /// centered at the \p origin, with radius \p radius.
    ///
    /// Returns \c true if the ray intersects it at all within bounds. If
    /// there is an intersection, returns the parametric distance to the two
    /// intersection points in \p enterDistance and \p exitDistance.
    ///
    /// Note this method does not validate whether the radius is valid.
>>>>>>> a6e4cf53
    bool Intersect(const GfVec3d &origin,
                   const GfVec3d &axis,
                   const double  radius,
                   double        *enterDistance = NULL,
                   double        *exitDistance = NULL) const;
    
<<<<<<< HEAD
    //!
    // Intersects the ray with an infinite non-double cone, centered at \p origin, 
    // with axis \p axis, radius \p radius and apex at \p height.
    //
    // Returns \c true if the ray intersects it at all within bounds. If there 
    // is an intersection, returns the parametric distance to the two 
    // intersection points in \p enterDistance and \p exitDistance.
    //
    // Note this method does not validate whether the radius are height are 
    // valid.
    GF_API
=======
    /// Intersects the ray with an infinite non-double cone, centered at \p
    /// origin, with axis \p axis, radius \p radius and apex at \p height.
    ///
    /// Returns \c true if the ray intersects it at all within bounds. If
    /// there is an intersection, returns the parametric distance to the two
    /// intersection points in \p enterDistance and \p exitDistance.
    ///
    /// Note this method does not validate whether the radius are height are
    /// valid.
>>>>>>> a6e4cf53
    bool Intersect(const GfVec3d &origin,
                   const GfVec3d &axis,
                   const double  radius,
                   const double  height,
                   double        *enterDistance = NULL,
                   double        *exitDistance = NULL) const;
    ///@}

  private:
    GF_API
    friend bool GfFindClosestPoints( const GfRay &, const GfLine &,
                                     GfVec3d *, GfVec3d *,
                                     double *, double * );
    GF_API
    friend bool GfFindClosestPoints( const GfRay &, const GfLineSeg &,
                                     GfVec3d *, GfVec3d *,
                                     double *, double * );
  
    /// Solves the quadratic equation returning the solutions, if defined, in
    /// \p enterDistance and \p exitDistance, where \p enterDistance is less
    /// than or equal to \p exitDistance.
    bool _SolveQuadratic(const double a,
                         const double b,
                         const double c,
                         double       *enterDistance = NULL,
                         double       *exitDistance = NULL) const;
  
    /// The starting point of the ray.
    GfVec3d             _startPoint;
    /// The direction vector.
    GfVec3d             _direction;
};

<<<<<<< HEAD
//!
// Computes the closest points between a ray and a line. The two points
// are returned in \p rayPoint and \p linePoint.  The parametric
// distance of each point on the lines is returned in \p rayDistance and 
// \p lineDistance.
//
// This returns \c false if the lines were close enough to
// parallel that no points could be computed; in this case, the
// other return values are undefined.
GF_API
=======
/// Computes the closest points between a ray and a line. The two points are
/// returned in \p rayPoint and \p linePoint.  The parametric distance of each
/// point on the lines is returned in \p rayDistance and \p lineDistance.
///
/// This returns \c false if the lines were close enough to parallel that no
/// points could be computed; in this case, the other return values are
/// undefined.
>>>>>>> a6e4cf53
bool GfFindClosestPoints( const GfRay &ray, const GfLine &line,
                          GfVec3d *rayPoint = nullptr,
                          GfVec3d *linePoint = nullptr,
                          double *rayDistance = nullptr,
                          double *lineDistance = nullptr );

<<<<<<< HEAD
//!
// Computes the closest points between a ray and a line segment. 
// The two points are returned in \p rayPoint and \p segPoint.  
// The parametric distance of each point is returned in \p rayDistance 
// and \p segDistance.
//
// This returns \c false if the lines were close enough to
// parallel that no points could be computed; in this case, the
// other return values are undefined.
GF_API
=======
/// Computes the closest points between a ray and a line segment. The two
/// points are returned in \p rayPoint and \p segPoint.  The parametric
/// distance of each point is returned in \p rayDistance and \p segDistance.
///
/// This returns \c false if the lines were close enough to parallel that no
/// points could be computed; in this case, the other return values are
/// undefined.
>>>>>>> a6e4cf53
bool GfFindClosestPoints( const GfRay &ray, const GfLineSeg &seg,
                          GfVec3d *rayPoint = nullptr,
                          GfVec3d *segPoint = nullptr,
                          double *rayDistance = nullptr,
                          double *segDistance = nullptr );

/// Output a GfRay using the format [(x y z) >> (x y z)].
/// \ingroup group_gf_DebuggingOutput
GF_API std::ostream& operator<<(std::ostream&, const GfRay&);

#endif // GF_RAY_H<|MERGE_RESOLUTION|>--- conflicted
+++ resolved
@@ -67,23 +67,13 @@
         SetPointAndDirection(startPoint, direction);
     }
 
-<<<<<<< HEAD
-    //!
-    // Sets the ray by specifying a starting point and a direction.
+    /// Sets the ray by specifying a starting point and a direction.
     GF_API
     void        SetPointAndDirection(const GfVec3d &startPoint,
                                      const GfVec3d &direction);
 
-    //!
-    // Sets the ray by specifying a starting point and an ending point.
-    GF_API
-=======
-    /// Sets the ray by specifying a starting point and a direction.
-    void        SetPointAndDirection(const GfVec3d &startPoint,
-                                     const GfVec3d &direction);
-
     /// Sets the ray by specifying a starting point and an ending point.
->>>>>>> a6e4cf53
+    GF_API
     void        SetEnds(const GfVec3d &startPoint, const GfVec3d &endPoint);
 
     /// Returns the starting point of the segment.
@@ -103,25 +93,14 @@
         return _startPoint + distance * _direction;
     }
 
-<<<<<<< HEAD
-    //!
-    // Transforms the ray by the given matrix.
-    GF_API
-    GfRay &     Transform(const GfMatrix4d &matrix);
-
-    //!
-    // Returns the point on the ray that is closest to \p point. If \p
-    // rayDistance is not \c NULL, it will be set to the parametric
-    // distance along the ray of the closest point.
-    GF_API
-=======
     /// Transforms the ray by the given matrix.
+    GF_API
     GfRay &     Transform(const GfMatrix4d &matrix);
 
     /// Returns the point on the ray that is closest to \p point. If \p
     /// rayDistance is not \c NULL, it will be set to the parametric distance
     /// along the ray of the closest point.
->>>>>>> a6e4cf53
+    GF_API
     GfVec3d             FindClosestPoint(const GfVec3d &point,
                                          double *rayDistance = NULL) const;
 
@@ -144,33 +123,6 @@
     ///
     ///@{
 
-<<<<<<< HEAD
-    //!
-    // Intersects the ray with the triangle formed by points \p p0, \p
-    // p1, and \p p2, returning \c true if it hits. If there is an
-    // intersection, it also returns the parametric distance to the
-    // intersection point in \p distance, the barycentric coordinates
-    // of the intersection point in \p barycentricCoords and the
-    // front-facing flag in \p frontFacing. The barycentric
-    // coordinates are defined with respect to the three vertices
-    // taken in order.  The front-facing flag is \c true if the
-    // intersection hit the side of the triangle that is formed when
-    // the vertices are ordered counter-clockwise (right-hand rule).
-    // If any of the return pointers are \c NULL, the corresponding
-    // values are not returned.
-    //
-    // If the distance to the intersection is greater than \p maxDist,
-    // then the method will return false.
-    //
-    // Barycentric coordinates are defined to sum to 1 and satisfy
-    // this relationsip:
-    // \code
-    //     intersectionPoint = (barycentricCoords[0] * p0 +
-    //                          barycentricCoords[1] * p1 +
-    //                          barycentricCoords[2] * p2);
-    // \endcode
-    GF_API
-=======
     /// Intersects the ray with the triangle formed by points \p p0, \p p1,
     /// and \p p2, returning \c true if it hits. If there is an intersection,
     /// it also returns the parametric distance to the intersection point in
@@ -192,7 +144,7 @@
     ///                          barycentricCoords[1] * p1 +
     ///                          barycentricCoords[2] * p2);
     /// \endcode
->>>>>>> a6e4cf53
+    GF_API
     bool    Intersect(const GfVec3d &p0,
                       const GfVec3d &p1,
                       const GfVec3d &p2,
@@ -202,27 +154,6 @@
                       double maxDist = std::numeric_limits<double>::infinity())
                       const;
 
-<<<<<<< HEAD
-    //!
-    // Intersects the ray with a plane, returning \c true if the ray
-    // is not parallel to the plane and the intersection is within the
-    // ray bounds. If there is an intersection, it also returns the
-    // parametric distance to the intersection point in \p distance
-    // and the front-facing flag in \p frontFacing, if they are not \c
-    // NULL. The front-facing flag is \c true if the intersection is
-    // on the side of the plane in which its normal points.
-    GF_API
-    bool	Intersect(const GfPlane &plane, double *distance = NULL,
-			  bool *frontFacing = NULL) const;
-
-    //!
-    // Intersects the ray with an axis-aligned box, returning \c true
-    // if the ray intersects it at all within bounds. If there is an
-    // intersection, this also returns the parametric distances to the
-    // two intersection points in \p enterDistance and 
-    // \p exitDistance.
-    GF_API
-=======
     /// Intersects the ray with a plane, returning \c true if the ray is not
     /// parallel to the plane and the intersection is within the ray bounds.
     /// If there is an intersection, it also returns the parametric distance
@@ -230,6 +161,7 @@
     /// \p frontFacing, if they are not \c NULL. The front-facing flag is \c
     /// true if the intersection is on the side of the plane in which its
     /// normal points.
+    GF_API
     bool	Intersect(const GfPlane &plane, double *distance = NULL,
 			  bool *frontFacing = NULL) const;
 
@@ -237,40 +169,20 @@
     /// ray intersects it at all within bounds. If there is an intersection,
     /// this also returns the parametric distances to the two intersection
     /// points in \p enterDistance and \p exitDistance.
->>>>>>> a6e4cf53
+    GF_API
     bool        Intersect(const GfRange3d &box,
                           double *enterDistance = NULL,
                           double *exitDistance = NULL) const;
 
-<<<<<<< HEAD
-    //!
-    // Intersects the ray with a sphere, returning \c true if the ray 
-    // intersects it at all within bounds.  If there is an intersection, returns 
-    // the parametric distance to the two intersection points in 
-    // \p enterDistance and \p exitDistance.
-    GF_API
-=======
     /// Intersects the ray with a sphere, returning \c true if the ray
     /// intersects it at all within bounds.  If there is an intersection,
     /// returns the parametric distance to the two intersection points in \p
     /// enterDistance and \p exitDistance.
->>>>>>> a6e4cf53
+    GF_API
     bool        Intersect(const GfVec3d &center, double radius,
                           double *enterDistance = NULL,
                           double *exitDistance = NULL ) const;
     
-<<<<<<< HEAD
-    //!
-    // Intersects the ray with an infinite cylinder, with axis \p axis,
-    // centered at the \p origin, with radius \p radius.
-    //
-    // Returns \c true if the ray intersects it at all within bounds. If there 
-    // is an intersection, returns the parametric distance to the two 
-    // intersection points in \p enterDistance and \p exitDistance.
-    //
-    // Note this method does not validate whether the radius is valid.
-    GF_API
-=======
     /// Intersects the ray with an infinite cylinder, with axis \p axis,
     /// centered at the \p origin, with radius \p radius.
     ///
@@ -279,26 +191,13 @@
     /// intersection points in \p enterDistance and \p exitDistance.
     ///
     /// Note this method does not validate whether the radius is valid.
->>>>>>> a6e4cf53
+    GF_API
     bool Intersect(const GfVec3d &origin,
                    const GfVec3d &axis,
                    const double  radius,
                    double        *enterDistance = NULL,
                    double        *exitDistance = NULL) const;
     
-<<<<<<< HEAD
-    //!
-    // Intersects the ray with an infinite non-double cone, centered at \p origin, 
-    // with axis \p axis, radius \p radius and apex at \p height.
-    //
-    // Returns \c true if the ray intersects it at all within bounds. If there 
-    // is an intersection, returns the parametric distance to the two 
-    // intersection points in \p enterDistance and \p exitDistance.
-    //
-    // Note this method does not validate whether the radius are height are 
-    // valid.
-    GF_API
-=======
     /// Intersects the ray with an infinite non-double cone, centered at \p
     /// origin, with axis \p axis, radius \p radius and apex at \p height.
     ///
@@ -308,7 +207,7 @@
     ///
     /// Note this method does not validate whether the radius are height are
     /// valid.
->>>>>>> a6e4cf53
+    GF_API
     bool Intersect(const GfVec3d &origin,
                    const GfVec3d &axis,
                    const double  radius,
@@ -342,18 +241,6 @@
     GfVec3d             _direction;
 };
 
-<<<<<<< HEAD
-//!
-// Computes the closest points between a ray and a line. The two points
-// are returned in \p rayPoint and \p linePoint.  The parametric
-// distance of each point on the lines is returned in \p rayDistance and 
-// \p lineDistance.
-//
-// This returns \c false if the lines were close enough to
-// parallel that no points could be computed; in this case, the
-// other return values are undefined.
-GF_API
-=======
 /// Computes the closest points between a ray and a line. The two points are
 /// returned in \p rayPoint and \p linePoint.  The parametric distance of each
 /// point on the lines is returned in \p rayDistance and \p lineDistance.
@@ -361,25 +248,13 @@
 /// This returns \c false if the lines were close enough to parallel that no
 /// points could be computed; in this case, the other return values are
 /// undefined.
->>>>>>> a6e4cf53
+GF_API
 bool GfFindClosestPoints( const GfRay &ray, const GfLine &line,
                           GfVec3d *rayPoint = nullptr,
                           GfVec3d *linePoint = nullptr,
                           double *rayDistance = nullptr,
                           double *lineDistance = nullptr );
 
-<<<<<<< HEAD
-//!
-// Computes the closest points between a ray and a line segment. 
-// The two points are returned in \p rayPoint and \p segPoint.  
-// The parametric distance of each point is returned in \p rayDistance 
-// and \p segDistance.
-//
-// This returns \c false if the lines were close enough to
-// parallel that no points could be computed; in this case, the
-// other return values are undefined.
-GF_API
-=======
 /// Computes the closest points between a ray and a line segment. The two
 /// points are returned in \p rayPoint and \p segPoint.  The parametric
 /// distance of each point is returned in \p rayDistance and \p segDistance.
@@ -387,7 +262,7 @@
 /// This returns \c false if the lines were close enough to parallel that no
 /// points could be computed; in this case, the other return values are
 /// undefined.
->>>>>>> a6e4cf53
+GF_API
 bool GfFindClosestPoints( const GfRay &ray, const GfLineSeg &seg,
                           GfVec3d *rayPoint = nullptr,
                           GfVec3d *segPoint = nullptr,
