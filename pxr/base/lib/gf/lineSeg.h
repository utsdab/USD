//
// Copyright 2016 Pixar
//
// Licensed under the Apache License, Version 2.0 (the "Apache License")
// with the following modification; you may not use this file except in
// compliance with the Apache License and the following modification to it:
// Section 6. Trademarks. is deleted and replaced with:
//
// 6. Trademarks. This License does not grant permission to use the trade
//    names, trademarks, service marks, or product names of the Licensor
//    and its affiliates, except as required to comply with Section 4(c) of
//    the License and to reproduce the content of the NOTICE file.
//
// You may obtain a copy of the Apache License at
//
//     http://www.apache.org/licenses/LICENSE-2.0
//
// Unless required by applicable law or agreed to in writing, software
// distributed under the Apache License with the above modification is
// distributed on an "AS IS" BASIS, WITHOUT WARRANTIES OR CONDITIONS OF ANY
// KIND, either express or implied. See the Apache License for the specific
// language governing permissions and limitations under the Apache License.
//
#ifndef GF_LINESEG_H
#define GF_LINESEG_H

/// \file gf/lineSeg.h
/// \ingroup group_gf_BasicGeometry

#include "pxr/base/gf/line.h"
#include "pxr/base/gf/vec3d.h"
#include "pxr/base/gf/api.h"

#include <float.h>
#include <iosfwd>

/// \class GfLineSeg
/// \ingroup group_gf_BasicGeometry
///
/// Basic type: 3D line segment
///
/// This class represents a three-dimensional line segment in space.
///
class GfLineSeg {

  public:

    /// The default constructor leaves line parameters undefined.
    GfLineSeg() {
    }

    /// Construct a line segment that spans two points.
    GfLineSeg(const GfVec3d &p0, const GfVec3d &p1 ) {
        _length = _line.Set( p0, p1 - p0 );
    }

    /// Return the point on the segment specified by the parameter t. 
    /// p = p0 + t * (p1 - p0)
    GfVec3d GetPoint( double t ) const {return _line.GetPoint( t * _length );}

    /// Return the normalized direction of the line.
    const GfVec3d &GetDirection() const { return _line.GetDirection(); }

    /// Return the length of the line
    double GetLength() const { return _length; }

<<<<<<< HEAD
    //!
    // Returns the point on the line that is closest to \p point. If
    // \p t is not \c NULL, it will be set to the parametric
    // distance along the line of the closest point.
=======
    /// Returns the point on the line that is closest to \p point. If
    /// \p t is not \c NULL, it will be set to the parametric
    /// distance along the line of the closest point.
>>>>>>> cd7567a3
    GF_API
    GfVec3d FindClosestPoint(const GfVec3d &point, double *t = NULL) const;

    /// Component-wise equality test. The starting points and directions,
    /// must match exactly for lines to be considered equal.
    bool		operator ==(const GfLineSeg &l) const {
	return (_line == l._line && _length  == l._length);
    }

    /// Component-wise inequality test. The starting points,
    /// and directions must match exactly for lines to be
    /// considered equal.
    bool		operator !=(const GfLineSeg &r) const {
	return ! (*this == r);
    }

  private:
    GF_API
    friend bool GfFindClosestPoints( const GfLine &, const GfLineSeg &,
                                     GfVec3d *, GfVec3d *,
                                     double *, double * );
    GF_API
    friend bool GfFindClosestPoints( const GfLineSeg &, const GfLineSeg &,
                                     GfVec3d *, GfVec3d *,
                                     double *, double * );

    GfLine              _line;
    double              _length;   // distance from p0 to p1
};

<<<<<<< HEAD
//!
// Computes the closets points on \p line and \p seg.
// The two points are returned in \p p1 and \p p2.
// The parametric distances of \p p1 and \p p2 along the line and segment
// are returned in \p t1 and \p t2.
//
// This returns \c false if the lines were close enough to
// parallel that no points could be computed; in this case, the
// other return values are undefined.
=======
/// Computes the closets points on \p line and \p seg.
///
/// The two points are returned in \p p1 and \p p2. The parametric distances
/// of \p p1 and \p p2 along the line and segment are returned in \p t1 and \p
/// t2.
///
/// This returns \c false if the lines were close enough to parallel that no
/// points could be computed; in this case, the other return values are
/// undefined.
>>>>>>> cd7567a3
GF_API
bool GfFindClosestPoints( const GfLine &line, const GfLineSeg &seg,
                          GfVec3d *p1 = nullptr, GfVec3d *p2 = nullptr,
                          double *t1 = nullptr, double *t2 = nullptr );

<<<<<<< HEAD
//!
// Computes the closets points on two line segments, \p seg1 and \p seg2.
// The two points are returned in \p p1 and \p p2.
// The parametric distances of \p p1 and \p p2 along the segments
// are returned in \p t1 and \p t2.
//
// This returns \c false if the lines were close enough to
// parallel that no points could be computed; in this case, the
// other return values are undefined.
=======
/// Computes the closets points on two line segments, \p seg1 and \p seg2. The
/// two points are returned in \p p1 and \p p2. The parametric distances of \p
/// p1 and \p p2 along the segments are returned in \p t1 and \p t2.
///
/// This returns \c false if the lines were close enough to parallel that no
/// points could be computed; in this case, the other return values are
/// undefined.
>>>>>>> cd7567a3
GF_API
bool GfFindClosestPoints( const GfLineSeg &seg1, const GfLineSeg &seg2,
                          GfVec3d *p1 = nullptr, GfVec3d *p2 = nullptr,
                          double *t1 = nullptr, double *t2 = nullptr );

/// Output a GfLineSeg.
/// \ingroup group_gf_DebuggingOutput
GF_API std::ostream &operator<<(std::ostream&, const GfLineSeg&);

#endif // GF_LINESEG_H<|MERGE_RESOLUTION|>--- conflicted
+++ resolved
@@ -64,16 +64,9 @@
     /// Return the length of the line
     double GetLength() const { return _length; }
 
-<<<<<<< HEAD
-    //!
-    // Returns the point on the line that is closest to \p point. If
-    // \p t is not \c NULL, it will be set to the parametric
-    // distance along the line of the closest point.
-=======
     /// Returns the point on the line that is closest to \p point. If
     /// \p t is not \c NULL, it will be set to the parametric
     /// distance along the line of the closest point.
->>>>>>> cd7567a3
     GF_API
     GfVec3d FindClosestPoint(const GfVec3d &point, double *t = NULL) const;
 
@@ -104,17 +97,6 @@
     double              _length;   // distance from p0 to p1
 };
 
-<<<<<<< HEAD
-//!
-// Computes the closets points on \p line and \p seg.
-// The two points are returned in \p p1 and \p p2.
-// The parametric distances of \p p1 and \p p2 along the line and segment
-// are returned in \p t1 and \p t2.
-//
-// This returns \c false if the lines were close enough to
-// parallel that no points could be computed; in this case, the
-// other return values are undefined.
-=======
 /// Computes the closets points on \p line and \p seg.
 ///
 /// The two points are returned in \p p1 and \p p2. The parametric distances
@@ -124,23 +106,11 @@
 /// This returns \c false if the lines were close enough to parallel that no
 /// points could be computed; in this case, the other return values are
 /// undefined.
->>>>>>> cd7567a3
 GF_API
 bool GfFindClosestPoints( const GfLine &line, const GfLineSeg &seg,
                           GfVec3d *p1 = nullptr, GfVec3d *p2 = nullptr,
                           double *t1 = nullptr, double *t2 = nullptr );
 
-<<<<<<< HEAD
-//!
-// Computes the closets points on two line segments, \p seg1 and \p seg2.
-// The two points are returned in \p p1 and \p p2.
-// The parametric distances of \p p1 and \p p2 along the segments
-// are returned in \p t1 and \p t2.
-//
-// This returns \c false if the lines were close enough to
-// parallel that no points could be computed; in this case, the
-// other return values are undefined.
-=======
 /// Computes the closets points on two line segments, \p seg1 and \p seg2. The
 /// two points are returned in \p p1 and \p p2. The parametric distances of \p
 /// p1 and \p p2 along the segments are returned in \p t1 and \p t2.
@@ -148,7 +118,6 @@
 /// This returns \c false if the lines were close enough to parallel that no
 /// points could be computed; in this case, the other return values are
 /// undefined.
->>>>>>> cd7567a3
 GF_API
 bool GfFindClosestPoints( const GfLineSeg &seg1, const GfLineSeg &seg2,
                           GfVec3d *p1 = nullptr, GfVec3d *p2 = nullptr,
