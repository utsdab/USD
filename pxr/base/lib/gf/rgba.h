--- conflicted
+++ resolved
@@ -226,13 +226,8 @@
         return c * (1./s);
     }
 
-<<<<<<< HEAD
-    //! Tests for equality within a given tolerance, returning true if the
-    // difference between each component is less than \p tolerance.
-=======
     /// Tests for equality within a given tolerance, returning true if the
     /// difference between each component is less than \p tolerance.
->>>>>>> cd7567a3
     GF_API
     friend bool GfIsClose(const GfRGBA &v1, const GfRGBA &v2, double tolerance);
 
@@ -242,19 +237,11 @@
     ///
     ///@{
 
-<<<<<<< HEAD
-    //! Transform the color into an arbitrary space.
+    /// Transform the color into an arbitrary space.
     GF_API
     GfRGBA Transform(const GfMatrix4d &m) const;
 
-    //! Transform the color into an arbitrary space.
-=======
     /// Transform the color into an arbitrary space.
-    GF_API
-    GfRGBA Transform(const GfMatrix4d &m) const;
-
-    /// Transform the color into an arbitrary space.
->>>>>>> cd7567a3
     GF_API
     friend GfRGBA operator *(const GfRGBA &c, const GfMatrix4d &m);
 
@@ -263,19 +250,11 @@
         return GfRGBA(1) - *this;
     }
 
-<<<<<<< HEAD
-    //! Returns the equivalent of this color in HSV space 
+    /// Returns the equivalent of this color in HSV space 
     GF_API
     void GetHSV(float *hue, float *sat, float *value) const;
 
-    //! Sets this RGB to the RGB equivalent of the given HSV color.
-=======
-    /// Returns the equivalent of this color in HSV space 
-    GF_API
-    void GetHSV(float *hue, float *sat, float *value) const;
-
     /// Sets this RGB to the RGB equivalent of the given HSV color.
->>>>>>> cd7567a3
     GF_API
     void SetHSV(float hue, float sat, float value);
 
