//
// Copyright 2016 Pixar
//
// Licensed under the Apache License, Version 2.0 (the "Apache License")
// with the following modification; you may not use this file except in
// compliance with the Apache License and the following modification to it:
// Section 6. Trademarks. is deleted and replaced with:
//
// 6. Trademarks. This License does not grant permission to use the trade
//    names, trademarks, service marks, or product names of the Licensor
//    and its affiliates, except as required to comply with Section 4(c) of
//    the License and to reproduce the content of the NOTICE file.
//
// You may obtain a copy of the Apache License at
//
//     http://www.apache.org/licenses/LICENSE-2.0
//
// Unless required by applicable law or agreed to in writing, software
// distributed under the Apache License with the above modification is
// distributed on an "AS IS" BASIS, WITHOUT WARRANTIES OR CONDITIONS OF ANY
// KIND, either express or implied. See the Apache License for the specific
// language governing permissions and limitations under the Apache License.
//
////////////////////////////////////////////////////////////////////////
// This file is generated by a script.  Do not edit directly.  Edit the
// matrix3.template.h file to make changes.

#ifndef GF_MATRIX3F_H
#define GF_MATRIX3F_H

/// \file gf/matrix3f.h
/// \ingroup group_gf_LinearAlgebra

#include "pxr/base/gf/matrixData.h"
#include "pxr/base/gf/vec3f.h"
#include "pxr/base/gf/traits.h"
#include "pxr/base/gf/api.h"

#include <boost/functional/hash.hpp>

#include <iosfwd>
#include <vector>

template <>
struct GfIsGfMatrix<class GfMatrix3f> { static const bool value = true; };

class GfMatrix3d;
class GfMatrix3f;

/// \class GfMatrix3f
/// \ingroup group_gf_LinearAlgebra
///
/// Stores a 3x3 matrix of \c float elements. A basic type.
///
/// Matrices are defined to be in row-major order, so <c>matrix[i][j]</c>
/// indexes the element in the \e i th row and the \e j th column.
///
/// <h3>3D Transformations</h3>
///
/// Three methods, SetRotate(), SetScale(), and ExtractRotation(), interpret
/// a GfMatrix3f as a 3D transformation. By convention, vectors are treated
/// primarily as row vectors, implying the following:
///
/// \li Transformation matrices are organized to deal with row
///        vectors, not column vectors.
/// \li Each of the Set() methods in this class completely rewrites the
///        matrix; for example, SetRotate() yields a matrix
///        which does nothing but rotate.
/// \li When multiplying two transformation matrices, the matrix
///        on the left applies a more local transformation to a row
///        vector. For example, if R represents a rotation
///        matrix and S represents a scale matrix, the
///        product R*S  will rotate a row vector, then scale
///        it.
class GfMatrix3f
{
public:
    typedef float ScalarType;

    static const size_t numRows = 3;
    static const size_t numColumns = 3;

    /// Default constructor. Leaves the matrix component values undefined.
    GfMatrix3f() {}

    /// Constructor. Initializes the matrix from 9 independent
    /// \c float values, specified in row-major order. For example,
    /// parameter \e m10 specifies the value in row 1 and column 0.
    GfMatrix3f(float m00, float m01, float m02, 
               float m10, float m11, float m12, 
               float m20, float m21, float m22) {
        Set(m00, m01, m02, 
            m10, m11, m12, 
            m20, m21, m22);
    }

    /// Constructor. Initializes the matrix from a 3x3 array
    /// of \c float values, specified in row-major order.
    GfMatrix3f(const float m[3][3]) {
        Set(m);
    }

    /// Constructor. Explicitly initializes the matrix to \e s times the
    /// identity matrix.
    explicit GfMatrix3f(float s) {
        SetDiagonal(s);
    }

    /// This explicit constructor initializes the matrix to \p s times
    /// the identity matrix.
    explicit GfMatrix3f(int s) {
        SetDiagonal(s);
    }

    /// Constructor. Explicitly initializes the matrix to diagonal form,
    /// with the \e i th element on the diagonal set to <c>v[i]</c>.
    explicit GfMatrix3f(const GfVec3f& v) {
        SetDiagonal(v);
    }

    /// Constructor.  Initialize the matrix from a vector of vectors of
    /// double. The vector is expected to be 3x3. If it is
    /// too big, only the first 3 rows and/or columns will be used.
    /// If it is too small, uninitialized elements will be filled in with
    /// the corresponding elements from an identity matrix.
    ///
    GF_API
    explicit GfMatrix3f(const std::vector< std::vector<double> >& v);

    /// Constructor.  Initialize the matrix from a vector of vectors of
    /// float. The vector is expected to be 3x3. If it is
    /// too big, only the first 3 rows and/or columns will be used.
    /// If it is too small, uninitialized elements will be filled in with
    /// the corresponding elements from an identity matrix.
    ///
    GF_API
    explicit GfMatrix3f(const std::vector< std::vector<float> >& v);

<<<<<<< HEAD
    //!
    // This explicit constructor converts a "double" matrix to a "float" matrix.
    GF_API
=======
    /// This explicit constructor converts a "double" matrix to a "float" matrix.
>>>>>>> a6e4cf53
    explicit GfMatrix3f(const class GfMatrix3d& m);

    /// Sets a row of the matrix from a Vec3.
    void SetRow(int i, const GfVec3f & v) {
        _mtx[i][0] = v[0];
        _mtx[i][1] = v[1];
        _mtx[i][2] = v[2];
    }

    /// Sets a column of the matrix from a Vec3.
    void SetColumn(int i, const GfVec3f & v) {
        _mtx[0][i] = v[0];
        _mtx[1][i] = v[1];
        _mtx[2][i] = v[2];
    }

    /// Gets a row of the matrix as a Vec3.
    GfVec3f GetRow(int i) const {
        return GfVec3f(_mtx[i][0], _mtx[i][1], _mtx[i][2]);
    }

    /// Gets a column of the matrix as a Vec3.
    GfVec3f GetColumn(int i) const {
        return GfVec3f(_mtx[0][i], _mtx[1][i], _mtx[2][i]);
    }

    /// Sets the matrix from 9 independent \c float values,
    /// specified in row-major order. For example, parameter \e m10 specifies
    /// the value in row 1 and column 0.
    GfMatrix3f& Set(float m00, float m01, float m02, 
                    float m10, float m11, float m12, 
                    float m20, float m21, float m22) {
        _mtx[0][0] = m00; _mtx[0][1] = m01; _mtx[0][2] = m02; 
        _mtx[1][0] = m10; _mtx[1][1] = m11; _mtx[1][2] = m12; 
        _mtx[2][0] = m20; _mtx[2][1] = m21; _mtx[2][2] = m22;
        return *this;
    }

    /// Sets the matrix from a 3x3 array of \c float
    /// values, specified in row-major order.
    GfMatrix3f& Set(const float m[3][3]) {
        _mtx[0][0] = m[0][0];
        _mtx[0][1] = m[0][1];
        _mtx[0][2] = m[0][2];
        _mtx[1][0] = m[1][0];
        _mtx[1][1] = m[1][1];
        _mtx[1][2] = m[1][2];
        _mtx[2][0] = m[2][0];
        _mtx[2][1] = m[2][1];
        _mtx[2][2] = m[2][2];
        return *this;
    }

    /// Sets the matrix to the identity matrix.
    GfMatrix3f& SetIdentity() {
        return SetDiagonal(1);
    }

    /// Sets the matrix to zero.
    GfMatrix3f& SetZero() {
        return SetDiagonal(0);
    }

    /// Sets the matrix to \e s times the identity matrix.
    GF_API
    GfMatrix3f& SetDiagonal(float s);

    /// Sets the matrix to have diagonal (<c>v[0], v[1], v[2]</c>).
    GF_API
    GfMatrix3f& SetDiagonal(const GfVec3f&);

    /// Fills a 3x3 array of \c float values with the values in
    /// the matrix, specified in row-major order.
    GF_API
    float* Get(float m[3][3]);

    /// Returns vector components as an array of \c float values.
    float* GetArray()  {
        return _mtx.GetData();
    }

    /// Returns vector components as a const array of \c float values.
    const float* GetArray() const {
        return _mtx.GetData();
    }

    /// Accesses an indexed row \e i of the matrix as an array of 3 \c
    /// float values so that standard indexing (such as <c>m[0][1]</c>)
    /// works correctly.
    float* operator [](int i) { return _mtx[i]; }

    /// Accesses an indexed row \e i of the matrix as an array of 3 \c
    /// float values so that standard indexing (such as <c>m[0][1]</c>)
    /// works correctly.
    const float* operator [](int i) const { return _mtx[i]; }

    /// Hash.
    friend inline size_t hash_value(GfMatrix3f const &m) {
        int nElems = 3 * 3;
        size_t h = 0;
        const float *p = m.GetArray();
        while (nElems--)
            boost::hash_combine(h, *p++);
        return h;
    }

    /// Tests for element-wise matrix equality. All elements must match
    /// exactly for matrices to be considered equal.
    GF_API
    bool operator ==(const GfMatrix3d& m) const;

    /// Tests for element-wise matrix equality. All elements must match
    /// exactly for matrices to be considered equal.
    GF_API
    bool operator ==(const GfMatrix3f& m) const;

    /// Tests for element-wise matrix inequality. All elements must match
    /// exactly for matrices to be considered equal.
    GF_API
    bool operator !=(const GfMatrix3d& m) const {
        return !(*this == m);
    }

    /// Tests for element-wise matrix inequality. All elements must match
    /// exactly for matrices to be considered equal.
    bool operator !=(const GfMatrix3f& m) const {
        return !(*this == m);
    }

    /// Returns the transpose of the matrix.
    GF_API
    GfMatrix3f GetTranspose() const;

    /// Returns the inverse of the matrix, or FLT_MAX * SetIdentity() if the
<<<<<<< HEAD
    /// matrix is singular. (FLT_MAX is the largest value a \c float can have, 
    /// as defined by the system.) The matrix is considered singular if the 
    /// determinant is less than or equal to the optional parameter \e eps.
    /// If \e det is non-null, <c>*det</c> is set to the determinant.
    GF_API
=======
    /// matrix is singular. (FLT_MAX is the largest value a \c float can have,
    /// as defined by the system.) The matrix is considered singular if the
    /// determinant is less than or equal to the optional parameter \e eps. If
    /// \e det is non-null, <c>*det</c> is set to the determinant.
>>>>>>> a6e4cf53
    GfMatrix3f GetInverse(double* det = NULL, double eps = 0) const;

    /// Returns the determinant of the matrix.
    GF_API
    double GetDeterminant() const;

    /// Makes the matrix orthonormal in place. This is an iterative method that
    /// is much more stable than the previous cross/cross method.  If the
    /// iterative method does not converge, a warning is issued.
    ///
    /// Returns true if the iteration converged, false otherwise.  Leaves any
    /// translation part of the matrix unchanged.  If \a issueWarning is true,
    /// this method will issue a warning if the iteration does not converge,
    /// otherwise it will be silent.
    GF_API
    bool Orthonormalize(bool issueWarning=true);

    /// Returns an orthonormalized copy of the matrix.
    GF_API
    GfMatrix3f GetOrthonormalized(bool issueWarning=true) const;

    /// Returns the sign of the determinant of the matrix, i.e. 1 for a
    /// right-handed matrix, -1 for a left-handed matrix, and 0 for a
    /// singular matrix.
    GF_API
    double GetHandedness() const;

    /// Returns true if the vectors in the matrix form a right-handed
    /// coordinate system.
    bool IsRightHanded() const {
        return GetHandedness() == 1.0;
    }

    /// Returns true if the vectors in matrix form a left-handed
    /// coordinate system.
    bool IsLeftHanded() const {
        return GetHandedness() == -1.0;
    }

    /// Post-multiplies matrix \e m into this matrix.
    GF_API
    GfMatrix3f& operator *=(const GfMatrix3f& m);

    /// Multiplies the matrix by a float.
    GF_API
    GfMatrix3f& operator *=(double);

    /// Returns the product of a matrix and a float.
    friend GfMatrix3f operator *(const GfMatrix3f& m1, double d)
    {
<<<<<<< HEAD
	    GfMatrix3f m = m1;
	    return m *= d;
=======
        GfMatrix3f m = m1;
        return m *= d;
>>>>>>> a6e4cf53
    }

    ///
    // Returns the product of a matrix and a float.
    friend GfMatrix3f operator *(double d, const GfMatrix3f& m)
    {
        return m * d;
    }

    /// Adds matrix \e m to this matrix.
    GF_API
    GfMatrix3f& operator +=(const GfMatrix3f& m);

    /// Subtracts matrix \e m from this matrix.
    GF_API
    GfMatrix3f& operator -=(const GfMatrix3f& m);

    /// Returns the unary negation of matrix \e m.
    GF_API
    friend GfMatrix3f operator -(const GfMatrix3f& m);

    /// Adds matrix \e m2 to \e m1
    friend GfMatrix3f operator +(const GfMatrix3f& m1, const GfMatrix3f& m2)
    {
        GfMatrix3f tmp(m1);
        tmp += m2;
        return tmp;
    }

    /// Subtracts matrix \e m2 from \e m1.
    friend GfMatrix3f operator -(const GfMatrix3f& m1, const GfMatrix3f& m2)
    {
        GfMatrix3f tmp(m1);
        tmp -= m2;
        return tmp;
    }

    /// Multiplies matrix \e m1 by \e m2.
    friend GfMatrix3f operator *(const GfMatrix3f& m1, const GfMatrix3f& m2)
    {
        GfMatrix3f tmp(m1);
        tmp *= m2;
        return tmp;
    }

    /// Divides matrix \e m1 by \e m2 (that is, <c>m1 * inv(m2)</c>).
    friend GfMatrix3f operator /(const GfMatrix3f& m1, const GfMatrix3f& m2)
    {
        return(m1 * m2.GetInverse());
    }

    /// Returns the product of a matrix \e m and a column vector \e vec.
    friend inline GfVec3f operator *(const GfMatrix3f& m, const GfVec3f& vec) {
        return GfVec3f(vec[0] * m._mtx[0][0] + vec[1] * m._mtx[0][1] + vec[2] * m._mtx[0][2],
                       vec[0] * m._mtx[1][0] + vec[1] * m._mtx[1][1] + vec[2] * m._mtx[1][2],
                       vec[0] * m._mtx[2][0] + vec[1] * m._mtx[2][1] + vec[2] * m._mtx[2][2]);
    }

    /// Returns the product of row vector \e vec and a matrix \e m.
    friend inline GfVec3f operator *(const GfVec3f &vec, const GfMatrix3f& m) {
        return GfVec3f(vec[0] * m._mtx[0][0] + vec[1] * m._mtx[1][0] + vec[2] * m._mtx[2][0],
                       vec[0] * m._mtx[0][1] + vec[1] * m._mtx[1][1] + vec[2] * m._mtx[2][1],
                       vec[0] * m._mtx[0][2] + vec[1] * m._mtx[1][2] + vec[2] * m._mtx[2][2]);
    }

    /// Sets matrix to specify a uniform scaling by \e scaleFactor.
    GF_API
    GfMatrix3f& SetScale(float scaleFactor);

private:
    /// Matrix storage, in row-major order.
    GfMatrixData<float, 3, 3> _mtx;

    // Friend declarations
    friend class GfMatrix3d;
};

/// Output a GfMatrix3f
/// \ingroup group_gf_DebuggingOutput
GF_API std::ostream& operator<<(std::ostream &, GfMatrix3f const &);

#endif // GF_MATRIX3F_H<|MERGE_RESOLUTION|>--- conflicted
+++ resolved
@@ -136,13 +136,8 @@
     GF_API
     explicit GfMatrix3f(const std::vector< std::vector<float> >& v);
 
-<<<<<<< HEAD
-    //!
-    // This explicit constructor converts a "double" matrix to a "float" matrix.
-    GF_API
-=======
     /// This explicit constructor converts a "double" matrix to a "float" matrix.
->>>>>>> a6e4cf53
+    GF_API
     explicit GfMatrix3f(const class GfMatrix3d& m);
 
     /// Sets a row of the matrix from a Vec3.
@@ -277,18 +272,11 @@
     GfMatrix3f GetTranspose() const;
 
     /// Returns the inverse of the matrix, or FLT_MAX * SetIdentity() if the
-<<<<<<< HEAD
-    /// matrix is singular. (FLT_MAX is the largest value a \c float can have, 
-    /// as defined by the system.) The matrix is considered singular if the 
-    /// determinant is less than or equal to the optional parameter \e eps.
-    /// If \e det is non-null, <c>*det</c> is set to the determinant.
-    GF_API
-=======
     /// matrix is singular. (FLT_MAX is the largest value a \c float can have,
     /// as defined by the system.) The matrix is considered singular if the
     /// determinant is less than or equal to the optional parameter \e eps. If
     /// \e det is non-null, <c>*det</c> is set to the determinant.
->>>>>>> a6e4cf53
+    GF_API
     GfMatrix3f GetInverse(double* det = NULL, double eps = 0) const;
 
     /// Returns the determinant of the matrix.
@@ -339,13 +327,8 @@
     /// Returns the product of a matrix and a float.
     friend GfMatrix3f operator *(const GfMatrix3f& m1, double d)
     {
-<<<<<<< HEAD
-	    GfMatrix3f m = m1;
-	    return m *= d;
-=======
         GfMatrix3f m = m1;
         return m *= d;
->>>>>>> a6e4cf53
     }
 
     ///
