--- conflicted
+++ resolved
@@ -36,17 +36,10 @@
 
 /// \class TfScopeDescription
 ///
-<<<<<<< HEAD
-/// \brief This class is used to provide high-level descriptions about scopes of
-/// execution that could possibly block.  This class should not be used anywhere
-/// in an inner-loop.  It is meant to be used in high-level scopes where we can
-/// provide descriptions relevant to application users.
-=======
 /// This class is used to provide high-level descriptions about scopes of
 /// execution that could possibly block. This class should not be used
 /// anywhere in an inner-loop. It is meant to be used in high-level scopes
 /// where we can provide descriptions relevant to application users.
->>>>>>> cd7567a3
 class TF_API TfScopeDescription : boost::noncopyable
 {
 public:
@@ -76,16 +69,9 @@
     static const int InvalidIndex = -1;
 };
 
-<<<<<<< HEAD
-
-/// \brief Return a copy of the current description stack as a vector of
-/// strings.  The most recently pushed description is at back(), and the least
-/// recently pushed description is at front().
-=======
 /// Return a copy of the current description stack as a vector of strings.
 /// The most recently pushed description is at back(), and the least recently
 /// pushed description is at front().
->>>>>>> cd7567a3
 TF_API std::vector<std::string>
 TfGetCurrentScopeDescriptionStack();
 
