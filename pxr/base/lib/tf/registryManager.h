--- conflicted
+++ resolved
@@ -50,11 +50,7 @@
     typedef void (*RegistrationFunctionType)(void*, void*);
     typedef boost::function<void ()> UnloadFunctionType;
 
-<<<<<<< HEAD
-    //! Return the singleton \c TfRegistryManager instance.
-=======
     /// Return the singleton \c TfRegistryManager instance.
->>>>>>> cd7567a3
     TF_API static TfRegistryManager& GetInstance();
 
     /// Request that any initialization for service \c T be performed.
@@ -78,41 +74,6 @@
         _UnsubscribeFrom(typeid(T));
     }
 
-<<<<<<< HEAD
-    /*!
-     * \brief Add an action to be performed at code unload time.
-     *
-     * When a \c TF_REGISTRY_FUNCTION() is run, it often needs to register an
-     * inverse action to be taken when the code containing that function is
-     * unloaded.  For example, a plugin that adds information to a registry will
-     * typically want to remove that information when the registry is unloaded.
-     *
-     * Calling \c AddFunctionForUnload() requests that the given function be run
-     * if the code from which the funtion is called is unloaded.  However, this
-     * is detectable only if this call is made from within the call chain of
-     * some \c TF_REGISTRY_FUNCTION() function.  In this case, \c
-     * AddFunctionForUnload() returns true.  Otherwise, false is returned and
-     * the function is never run.
-     *
-     * Note however that by default, no unload functions are run when code is
-     * being unloaded because exit() has been called.  This is an optimization,
-     * because most registries don't need to be deconstructed at exit time.
-     * This behavior can be changed by calling \c RunUnloadersAtExit().
-     */
-    TF_API bool AddFunctionForUnload(const UnloadFunctionType&);
-
-    /*!
-     * \brief Run unload functions program exit time.
-     *
-     * The functions added by \c AddFunctionForUnload() are normally not run
-     * when a program exits.  For debugging purposes (e.g. checking for memory
-     * leaks) it may be desirable to run the functions even at program exit
-     * time.  This call will force functions to be run at program exit time.
-     *
-     * Note that this call does not cause construction of the singleton
-     * \c TfRegistryManager object if it does not already exist.
-     */
-=======
     /// Add an action to be performed at code unload time.
     ///
     /// When a \c TF_REGISTRY_FUNCTION() is run, it often needs to register an
@@ -145,7 +106,6 @@
     ///
     /// Note that this call does not cause construction of the singleton \c
     /// TfRegistryManager object if it does not already exist.
->>>>>>> cd7567a3
     TF_API static void RunUnloadersAtExit();
 
 private:
@@ -179,14 +139,6 @@
     const char* _name;
 };
 
-<<<<<<< HEAD
-
-// See registryManager.cpp for details.  We use priority 200 because we
-// want to run before C++ constructors of objects at global scope and
-// because priorities under 100 are reserved.
-#define TF_REGISTRY_ADD_ATTRIBUTES ARCH_USED_FUNCTION ARCH_CONSTRUCTOR(200)
-#define TF_REGISTRY_LOAD_MARKER static Tf_RegistryInit tf_registry_init(BOOST_PP_STRINGIZE(MFB_ALT_PACKAGE_NAME))
-=======
 // See registryManager.cpp for details.  We use priority 200 because we
 // want to run before C++ constructors of objects at global scope and
 // because priorities under 100 are reserved.
@@ -198,7 +150,6 @@
     // Private.
     TF_REGISTRY_LOAD_MARKER;
 #endif
->>>>>>> cd7567a3
 
 // ---
 // Unique name for function called to add the registry function.  This will
@@ -216,18 +167,6 @@
 //        This is probably not portable.  An alternative might be to use
 //        a static function in a template class parameterized by the two
 //        types.
-<<<<<<< HEAD
-#define TF_REGISTRY_DEFINE_WITH_TYPE(KEY_TYPE, TAG)																			\
-	TF_REGISTRY_ADD_ATTRIBUTES static void _Tf_RegistryAdd(KEY_TYPE*, TAG*);												\
-	static void _Tf_RegistryFunction(KEY_TYPE*, TAG*);																		\
-	static void _Tf_RegistryAdd(KEY_TYPE*, TAG*)																			\
-	{																														\
-		Tf_RegistryInit::Add(BOOST_PP_STRINGIZE(MFB_ALT_PACKAGE_NAME),														\
-							 (void(*)(KEY_TYPE*, TAG*))_Tf_RegistryFunction,												\
-							 BOOST_PP_STRINGIZE(KEY_TYPE));																	\
-	}																														\
-	static void _Tf_RegistryFunction(KEY_TYPE*, TAG*)
-=======
 #if defined(ARCH_COMPILER_GCC) || defined(ARCH_COMPILER_CLANG)
     #define TF_REGISTRY_DEFINE_WITH_TYPE(KEY_TYPE, TAG) \
         ARCH_USED_FUNCTION ARCH_CONSTRUCTOR(TF_REGISTRY_PRIORITY) static void _Tf_RegistryAdd(KEY_TYPE*, TAG*); \
@@ -252,32 +191,10 @@
         } \
         static void TF_PP_CAT(_Tf_RegistryFunction_, TF_PP_CAT(KEY_TYPE, TF_PP_CAT(_, TAG)))(KEY_TYPE*, TAG*)
 #endif
->>>>>>> cd7567a3
 
 // Define a registry function outside of a template.  Follow the macro with
 // the body of the function inside braces.  KEY_TYPE must be a type and NAME
 // must be a valid C++ name.
-<<<<<<< HEAD
-
-// XXX: note that this doesn't really work and we need to keep looking for a
-// better to do this.
-#define TF_REG_ADDER_CLASS_NAME(KEY_TYPE, NAME)																				\
-    TF_PP_CAT(_Tf_RegFuncAdderClass_, TF_PP_CAT(KEY_TYPE, TF_PP_CAT(_, NAME)))
-
-#define TF_REGISTRY_DEFINE(KEY_TYPE, NAME) \
-    static void TF_PP_CAT(_Tf_RegistryFunction_, TF_PP_CAT(KEY_TYPE, TF_PP_CAT(_, NAME)))(void*, void*); \
-    class TF_REG_ADDER_CLASS_NAME(KEY_TYPE, NAME) \
-    { \
-    public: \
-        TF_REG_ADDER_CLASS_NAME(KEY_TYPE, NAME)() { \
-            Tf_RegistryInit::Add(BOOST_PP_STRINGIZE(MFB_ALT_PACKAGE_NAME), \
-                    TF_PP_CAT(_Tf_RegistryFunction_, TF_PP_CAT(KEY_TYPE, TF_PP_CAT(_, NAME))), \
-                    BOOST_PP_STRINGIZE(KEY_TYPE));  \
-        } \
-    }; \
-    static TF_REG_ADDER_CLASS_NAME(KEY_TYPE, NAME) TF_PP_CAT(TF_PP_CAT(TF_PP_CAT(_tf_reg_add_, __LINE__), NAME), KEY_TYPE) = TF_REG_ADDER_CLASS_NAME(KEY_TYPE, NAME)(); \
-    static void TF_PP_CAT(_Tf_RegistryFunction_, TF_PP_CAT(KEY_TYPE, TF_PP_CAT(_, NAME)))(void*, void*)
-=======
 #if defined(ARCH_COMPILER_GCC) || defined(ARCH_COMPILER_CLANG)
     #define TF_REGISTRY_DEFINE(KEY_TYPE, SCOPE, NAME) \
         ARCH_USED_FUNCTION ARCH_CONSTRUCTOR(TF_REGISTRY_PRIORITY) TF_REGISTRY_ADDER_SIGNATURE(KEY_TYPE, NAME); \
@@ -302,7 +219,6 @@
         } \
         static void TF_PP_CAT(_Tf_RegistryFunction_, TF_PP_CAT(KEY_TYPE, TF_PP_CAT(_, NAME)))(void*, void*)
 #endif
->>>>>>> cd7567a3
 
 //
 // Macros for adding registry functions inside class templates.
