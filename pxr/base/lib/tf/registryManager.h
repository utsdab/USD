--- conflicted
+++ resolved
@@ -50,13 +50,8 @@
     typedef void (*RegistrationFunctionType)(void*, void*);
     typedef boost::function<void ()> UnloadFunctionType;
 
-<<<<<<< HEAD
-    //! Return the singleton \c TfRegistryManager instance.
+    /// Return the singleton \c TfRegistryManager instance.
     TF_API static TfRegistryManager& GetInstance();
-=======
-    /// Return the singleton \c TfRegistryManager instance.
-    static TfRegistryManager& GetInstance();
->>>>>>> a6e4cf53
 
     /// Request that any initialization for service \c T be performed.
     ///
@@ -79,42 +74,6 @@
         _UnsubscribeFrom(typeid(T));
     }
 
-<<<<<<< HEAD
-    /*!
-     * \brief Add an action to be performed at code unload time.
-     *
-     * When a \c TF_REGISTRY_FUNCTION() is run, it often needs to register an
-     * inverse action to be taken when the code containing that function is
-     * unloaded.  For example, a plugin that adds information to a registry will
-     * typically want to remove that information when the registry is unloaded.
-     *
-     * Calling \c AddFunctionForUnload() requests that the given function be run
-     * if the code from which the funtion is called is unloaded.  However, this
-     * is detectable only if this call is made from within the call chain of
-     * some \c TF_REGISTRY_FUNCTION() function.  In this case, \c
-     * AddFunctionForUnload() returns true.  Otherwise, false is returned and
-     * the function is never run.
-     *
-     * Note however that by default, no unload functions are run when code is
-     * being unloaded because exit() has been called.  This is an optimization,
-     * because most registries don't need to be deconstructed at exit time.
-     * This behavior can be changed by calling \c RunUnloadersAtExit().
-     */
-    TF_API bool AddFunctionForUnload(const UnloadFunctionType&);
-
-    /*!
-     * \brief Run unload functions program exit time.
-     *
-     * The functions added by \c AddFunctionForUnload() are normally not run
-     * when a program exits.  For debugging purposes (e.g. checking for memory
-     * leaks) it may be desirable to run the functions even at program exit
-     * time.  This call will force functions to be run at program exit time.
-     *
-     * Note that this call does not cause construction of the singleton
-     * \c TfRegistryManager object if it does not already exist.
-     */
-    TF_API static void RunUnloadersAtExit();
-=======
     /// Add an action to be performed at code unload time.
     ///
     /// When a \c TF_REGISTRY_FUNCTION() is run, it often needs to register an
@@ -135,7 +94,7 @@
     /// optimization, because most registries don't need to be deconstructed
     /// at exit time. This behavior can be changed by calling \c
     /// RunUnloadersAtExit().
-    bool AddFunctionForUnload(const UnloadFunctionType&);
+    TF_API bool AddFunctionForUnload(const UnloadFunctionType&);
 
     /// Run unload functions program exit time.
     ///
@@ -147,8 +106,7 @@
     ///
     /// Note that this call does not cause construction of the singleton \c
     /// TfRegistryManager object if it does not already exist.
-    static void RunUnloadersAtExit();
->>>>>>> a6e4cf53
+    TF_API static void RunUnloadersAtExit();
 
 private:
     TF_API TfRegistryManager();
@@ -193,12 +151,6 @@
     TF_REGISTRY_LOAD_MARKER;
 #endif
 
-<<<<<<< HEAD
-=======
-// Private.
-TF_REGISTRY_LOAD_MARKER;
-
->>>>>>> a6e4cf53
 // ---
 // Unique name for function called to add the registry function.  This will
 // be called by the dynamic loader so it should have type void(*)(void).
