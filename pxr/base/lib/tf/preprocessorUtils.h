//
// Copyright 2016 Pixar
//
// Licensed under the Apache License, Version 2.0 (the "Apache License")
// with the following modification; you may not use this file except in
// compliance with the Apache License and the following modification to it:
// Section 6. Trademarks. is deleted and replaced with:
//
// 6. Trademarks. This License does not grant permission to use the trade
//    names, trademarks, service marks, or product names of the Licensor
//    and its affiliates, except as required to comply with Section 4(c) of
//    the License and to reproduce the content of the NOTICE file.
//
// You may obtain a copy of the Apache License at
//
//     http://www.apache.org/licenses/LICENSE-2.0
//
// Unless required by applicable law or agreed to in writing, software
// distributed under the Apache License with the above modification is
// distributed on an "AS IS" BASIS, WITHOUT WARRANTIES OR CONDITIONS OF ANY
// KIND, either express or implied. See the Apache License for the specific
// language governing permissions and limitations under the Apache License.
//
#ifndef TF_PREPROCESSOR_UTILS_H
#define TF_PREPROCESSOR_UTILS_H

/// \file tf/preprocessorUtils.h
/// \ingroup group_tf_Preprocessor

#ifndef TF_MAX_ARITY
#  define TF_MAX_ARITY 7
#endif // TF_MAX_ARITY

#include <pxr/base/arch/defines.h>
#include <pxr/base/arch/pragmas.h>
#include <boost/preprocessor/arithmetic/add.hpp>
#include <boost/preprocessor/arithmetic/inc.hpp>
#include <boost/preprocessor/arithmetic/sub.hpp>
#include <boost/preprocessor/cat.hpp>
#include <boost/preprocessor/control/expr_iif.hpp>
#include <boost/preprocessor/comparison/equal.hpp>
#include <boost/preprocessor/facilities/expand.hpp>
#include <boost/preprocessor/punctuation/comma.hpp>
#include <boost/preprocessor/punctuation/paren.hpp>
#include <boost/preprocessor/repetition/repeat.hpp>
#include <boost/preprocessor/tuple/eat.hpp>
#include <boost/preprocessor/tuple/to_list.hpp>
#include <boost/preprocessor/tuple/to_seq.hpp>

// In boost version 1.51, they seem to have neglected to define this. 
// Without it, some functions will get confused about marcros with no arguments
#ifndef BOOST_PP_TUPLE_TO_SEQ_0
#define BOOST_PP_TUPLE_TO_SEQ_0()
#endif

<<<<<<< HEAD
/*!
 * \hideinitializer
 * \ingroup group_tf_Preprocessor
 * \brief Count the number of arguments.
 *
 * The underlying macro argument counting trick originates from a posting
 * on comp.std.c by Laurent Deniau.
 */
=======
/// Count the number of arguments.
///
/// The underlying macro argument counting trick originates from a posting on
/// comp.std.c by Laurent Deniau.
///
/// \ingroup group_tf_Preprocessor
/// \hideinitializer
>>>>>>> cd7567a3
#if defined(ARCH_OS_WINDOWS)
    #include <boost/preprocessor/variadic/size.hpp>

    #define TF_NUM_ARGS(...) \
        BOOST_PP_VARIADIC_SIZE(__VA_ARGS__)
#else
#define TF_NUM_ARGS(...)                                        \
    _TF_NUM_ARGS_CHECK(__VA_ARGS__)                             \
    BOOST_PP_IIF(BOOST_PP_EQUAL(1, _TF_NUM_ARGS1(__VA_ARGS__)), \
        BOOST_PP_EXPAND(TF_ARG_2 BOOST_PP_LPAREN()              \
        BOOST_PP_EXPAND(_TF_NUM_ARGS_0X TF_ARG_1(__VA_ARGS__)   \
        (BOOST_PP_REPEAT(TF_MAX_ARITY, _TF_NUM_ARGS_REP, _TF))) \
        BOOST_PP_COMMA() 1 BOOST_PP_RPAREN()),                  \
        _TF_NUM_ARGS1(__VA_ARGS__))

#define _TF_NUM_ARGS_CHECK(...)                                               \
    BOOST_PP_IIF(_TF_EXPAND(TF_ARG_2 BOOST_PP_LPAREN()                        \
        BOOST_PP_CAT(_TF_NUM_ARGS_00, _TF_EXPAND(                             \
        BOOST_PP_CAT(TF_ARG_, BOOST_PP_INC(TF_MAX_ARITY))                     \
        _TF_NUM_ARGS_TF(__VA_ARGS__))) BOOST_PP_COMMA() 1 BOOST_PP_RPAREN()), \
        _TF_MAX_ARITY_OVERFLOW_IN_TF_NUM_ARGS, BOOST_PP_TUPLE_EAT(1))(...)

#define _TF_NUM_ARGS_00_TF 0, 0
#define _TF_MAX_ARITY_OVERFLOW_IN_TF_NUM_ARGS(a, b, c)

#define _TF_NUM_ARGS_0X(a, ...)                                            \
    _TF_NUM_ARGS_CHECK(a, __VA_ARGS__) 0,                                  \
    BOOST_PP_IIF(BOOST_PP_EQUAL(TF_MAX_ARITY, _TF_NUM_ARGS1(__VA_ARGS__)), \
    0, 1 BOOST_PP_TUPLE_EAT(BOOST_PP_INC(TF_MAX_ARITY)))

#define _TF_EXPAND(x) x // We need this due to a bug in the preprocessor.
#define _TF_NUM_ARGS1(...)                                       \
    _TF_EXPAND(BOOST_PP_CAT(TF_ARG_, BOOST_PP_INC(TF_MAX_ARITY)) \
    _TF_NUM_ARGS_EXT(__VA_ARGS__))

#define _TF_NUM_ARGS_DEC(z, i, n) BOOST_PP_COMMA() BOOST_PP_SUB(n, i)
#define _TF_NUM_ARGS_REP(z, i, n) BOOST_PP_COMMA() n

#define _TF_NUM_ARGS_EXT(...)                                \
    (__VA_ARGS__ BOOST_PP_REPEAT(BOOST_PP_INC(TF_MAX_ARITY), \
    _TF_NUM_ARGS_DEC, TF_MAX_ARITY))
#define _TF_NUM_ARGS_TF(...)                                 \
    (__VA_ARGS__ BOOST_PP_REPEAT(BOOST_PP_INC(TF_MAX_ARITY), \
    _TF_NUM_ARGS_REP, _TF))
#endif


/// If the argument is a tuple, expand to the tuple without its outermost
/// parentheses, otherwise expand to the argument itself.
/// \ingroup group_tf_Preprocessor
/// \hideinitializer
#define TF_PP_EAT_PARENS(arg) \
    BOOST_PP_CAT(_TF_PP_EAT_PARENS, BOOST_PP_EXPAND(_TF_PP_EAT_PARENS arg)) )arg

#define _TF_PP_EAT_PARENS(...) _TF

#define _TF_PP_EAT_PARENS_TF _TF_PP_EAT_PARENS_EXPAND1(
#define _TF_PP_EAT_PARENS_TF_PP_EAT_PARENS _TF_PP_EAT_PARENS_EMPTY(

#define _TF_PP_EAT_PARENS_EXPAND1(...) _TF_PP_EAT_PARENS_EXPAND2
#define _TF_PP_EAT_PARENS_EXPAND2(...) __VA_ARGS__
#define _TF_PP_EAT_PARENS_EMPTY(...) /*empty*/

<<<<<<< HEAD
/*!
 * \hideinitializer
 * \ingroup group_tf_Preprocessor
 * \brief Exapnds to 1 if the argument is a tuple, and 0 otherwise.
 */
=======
/// Exapnds to 1 if the argument is a tuple, and 0 otherwise.
/// \ingroup group_tf_Preprocessor
/// \hideinitializer
>>>>>>> cd7567a3
#if defined(ARCH_OS_WINDOWS)
    #include <boost/vmd/is_tuple.hpp>
    ARCH_PRAGMA_MACRO_TOO_FEW_ARGUMENTS

    #define _TF_NUM_ARGS_EXPAND(x) x

    #define TF_PP_IS_TUPLE(sequence) \
        BOOST_VMD_IS_TUPLE(sequence)
#else

#define TF_PP_IS_TUPLE(arg) \
    BOOST_PP_CAT(_TF_PP_IS_TUPLE, BOOST_PP_EXPAND(_TF_PP_IS_TUPLE arg)) )

#define _TF_PP_IS_TUPLE(...) _TF

#define _TF_PP_IS_TUPLE_TF _TF_PP_IS_TUPLE_TRUE(
#define _TF_PP_IS_TUPLE_TF_PP_IS_TUPLE _TF_PP_IS_TUPLE_FALSE(

#define _TF_PP_IS_TUPLE_TRUE() 1
#define _TF_PP_IS_TUPLE_FALSE(arg) 0

#endif 

<<<<<<< HEAD
/*!
 * \hideinitializer
 * \ingroup group_tf_Preprocessor
 * \brief Count the number of elements in a preprocessor tuple.
 */
=======
/// Count the number of elements in a preprocessor tuple.
/// \ingroup group_tf_Preprocessor
/// \hideinitializer
>>>>>>> cd7567a3
#define TF_PP_TUPLE_SIZE(tuple) \
    BOOST_PP_EXPAND(TF_NUM_ARGS tuple)

/// Convert a preprocessor tuple to a preprocessor list.
/// \ingroup group_tf_Preprocessor
/// \hideinitializer
#define TF_PP_TUPLE_TO_LIST(tuple) \
    BOOST_PP_IIF(                                               \
        BOOST_PP_EQUAL(TF_PP_TUPLE_SIZE(tuple), 0),             \
        BOOST_PP_LIST_NIL,                                      \
        BOOST_PP_TUPLE_TO_LIST(TF_PP_TUPLE_SIZE(tuple), tuple))

/// Convert a preprocessor tuple to a preprocessor sequence.
/// \ingroup group_tf_Preprocessor
/// \hideinitializer
#define TF_PP_TUPLE_TO_SEQ(tuple) \
    BOOST_PP_IIF(                                               \
        BOOST_PP_EQUAL(TF_PP_TUPLE_SIZE(tuple), 0),             \
        BOOST_PP_EMPTY(),                                       \
        BOOST_PP_TUPLE_TO_SEQ(TF_PP_TUPLE_SIZE(tuple), tuple))

/// Create a preprocessor array.
/// \ingroup group_tf_Preprocessor
/// \hideinitializer
#define TF_MAKE_PP_ARRAY(...) \
    (TF_NUM_ARGS(__VA_ARGS__), (__VA_ARGS__))

/// Create a preprocessor list.
/// \ingroup group_tf_Preprocessor
/// \hideinitializer
#define TF_MAKE_PP_LIST(...) \
    TF_PP_TUPLE_TO_LIST((__VA_ARGS__))

/// Create a preprocessor sequence.
/// \ingroup group_tf_Preprocessor
/// \hideinitializer
#define TF_MAKE_PP_SEQ(...) \
    TF_PP_TUPLE_TO_SEQ((__VA_ARGS__))

/// Macros that expand to a specific argument.
/// \ingroup group_tf_Preprocessor
/// \hideinitializer
#define TF_ARG_1(_1,...) _1
#define TF_ARG_2(_1,_2,...) _2
#define TF_ARG_3(_1,_2,_3,...) _3
#define TF_ARG_4(_1,_2,_3,_4,...) _4
#define TF_ARG_5(_1,_2,_3,_4,_5,...) _5
#define TF_ARG_6(_1,_2,_3,_4,_5,_6,...) _6
#define TF_ARG_7(_1,_2,_3,_4,_5,_6,_7,...) _7
#define TF_ARG_8(_1,_2,_3,_4,_5,_6,_7,_8,...) _8
#define TF_ARG_9(_1,_2,_3,_4,_5,_6,_7,_8,_9,...) _9
#define TF_ARG_10(_1,_2,_3,_4,_5,_6,_7,_8,_9,_10,...) _10
#define TF_ARG_11(_1,_2,_3,_4,_5,_6,_7,_8,_9,_10,_11,...) _11
#define TF_ARG_12(_1,_2,_3,_4,_5,_6,_7,_8,_9,_10,_11,_12,...) _12
#define TF_ARG_13(_1,_2,_3,_4,_5,_6,_7,_8,_9,_10,_11,_12,_13,...) _13
#define TF_ARG_14(_1,_2,_3,_4,_5,_6,_7,_8,_9,_10,_11,_12,_13,_14,...) _14
#define TF_ARG_15(_1,_2,_3,_4,_5,_6,_7,_8,_9,_10,_11,_12,_13,_14,_15,...) _15
#define TF_ARG_16(_1,_2,_3,_4,_5,_6,_7,_8,_9,_10,_11,_12,_13,_14,_15,_16,...) _16
#define TF_ARG_17(_1,_2,_3,_4,_5,_6,_7,_8,_9,_10,_11,_12,_13,_14,_15,_16,_17,...) _17
#define TF_ARG_18(_1,_2,_3,_4,_5,_6,_7,_8,_9,_10,_11,_12,_13,_14,_15,_16,_17,_18,...) _18
#define TF_ARG_19(_1,_2,_3,_4,_5,_6,_7,_8,_9,_10,_11,_12,_13,_14,_15,_16,_17,_18,_19,...) _19
#define TF_ARG_20(_1,_2,_3,_4,_5,_6,_7,_8,_9,_10,_11,_12,_13,_14,_15,_16,_17,_18,_19,_20,...) _20
#define TF_ARG_21(_1,_2,_3,_4,_5,_6,_7,_8,_9,_10,_11,_12,_13,_14,_15,_16,_17,_18,_19,_20,_21,...) _21
#define TF_ARG_22(_1,_2,_3,_4,_5,_6,_7,_8,_9,_10,_11,_12,_13,_14,_15,_16,_17,_18,_19,_20,_21,_22,...) _22
#define TF_ARG_23(_1,_2,_3,_4,_5,_6,_7,_8,_9,_10,_11,_12,_13,_14,_15,_16,_17,_18,_19,_20,_21,_22,_23,...) _23
#define TF_ARG_24(_1,_2,_3,_4,_5,_6,_7,_8,_9,_10,_11,_12,_13,_14,_15,_16,_17,_18,_19,_20,_21,_22,_23,_24,...) _24
#define TF_ARG_25(_1,_2,_3,_4,_5,_6,_7,_8,_9,_10,_11,_12,_13,_14,_15,_16,_17,_18,_19,_20,_21,_22,_23,_24,_25,...) _25
#define TF_ARG_26(_1,_2,_3,_4,_5,_6,_7,_8,_9,_10,_11,_12,_13,_14,_15,_16,_17,_18,_19,_20,_21,_22,_23,_24,_25,_26,...) _26
#define TF_ARG_27(_1,_2,_3,_4,_5,_6,_7,_8,_9,_10,_11,_12,_13,_14,_15,_16,_17,_18,_19,_20,_21,_22,_23,_24,_25,_26,_27,...) _27
#define TF_ARG_28(_1,_2,_3,_4,_5,_6,_7,_8,_9,_10,_11,_12,_13,_14,_15,_16,_17,_18,_19,_20,_21,_22,_23,_24,_25,_26,_27,_28,...) _28
#define TF_ARG_29(_1,_2,_3,_4,_5,_6,_7,_8,_9,_10,_11,_12,_13,_14,_15,_16,_17,_18,_19,_20,_21,_22,_23,_24,_25,_26,_27,_28,_29,...) _29
#define TF_ARG_30(_1,_2,_3,_4,_5,_6,_7,_8,_9,_10,_11,_12,_13,_14,_15,_16,_17,_18,_19,_20,_21,_22,_23,_24,_25,_26,_27,_28,_29,_30,...) _30
#define TF_ARG_31(_1,_2,_3,_4,_5,_6,_7,_8,_9,_10,_11,_12,_13,_14,_15,_16,_17,_18,_19,_20,_21,_22,_23,_24,_25,_26,_27,_28,_29,_30,_31,...) _31
#define TF_ARG_32(_1,_2,_3,_4,_5,_6,_7,_8,_9,_10,_11,_12,_13,_14,_15,_16,_17,_18,_19,_20,_21,_22,_23,_24,_25,_26,_27,_28,_29,_30,_31,_32,...) _32
#define TF_ARG_33(_1,_2,_3,_4,_5,_6,_7,_8,_9,_10,_11,_12,_13,_14,_15,_16,_17,_18,_19,_20,_21,_22,_23,_24,_25,_26,_27,_28,_29,_30,_31,_32,_33,...) _33
#define TF_ARG_34(_1,_2,_3,_4,_5,_6,_7,_8,_9,_10,_11,_12,_13,_14,_15,_16,_17,_18,_19,_20,_21,_22,_23,_24,_25,_26,_27,_28,_29,_30,_31,_32,_33,_34,...) _34
#define TF_ARG_35(_1,_2,_3,_4,_5,_6,_7,_8,_9,_10,_11,_12,_13,_14,_15,_16,_17,_18,_19,_20,_21,_22,_23,_24,_25,_26,_27,_28,_29,_30,_31,_32,_33,_34,_35,...) _35
#define TF_ARG_36(_1,_2,_3,_4,_5,_6,_7,_8,_9,_10,_11,_12,_13,_14,_15,_16,_17,_18,_19,_20,_21,_22,_23,_24,_25,_26,_27,_28,_29,_30,_31,_32,_33,_34,_35,_36,...) _36
#define TF_ARG_37(_1,_2,_3,_4,_5,_6,_7,_8,_9,_10,_11,_12,_13,_14,_15,_16,_17,_18,_19,_20,_21,_22,_23,_24,_25,_26,_27,_28,_29,_30,_31,_32,_33,_34,_35,_36,_37,...) _37
#define TF_ARG_38(_1,_2,_3,_4,_5,_6,_7,_8,_9,_10,_11,_12,_13,_14,_15,_16,_17,_18,_19,_20,_21,_22,_23,_24,_25,_26,_27,_28,_29,_30,_31,_32,_33,_34,_35,_36,_37,_38,...) _38
#define TF_ARG_39(_1,_2,_3,_4,_5,_6,_7,_8,_9,_10,_11,_12,_13,_14,_15,_16,_17,_18,_19,_20,_21,_22,_23,_24,_25,_26,_27,_28,_29,_30,_31,_32,_33,_34,_35,_36,_37,_38,_39,...) _39
#define TF_ARG_40(_1,_2,_3,_4,_5,_6,_7,_8,_9,_10,_11,_12,_13,_14,_15,_16,_17,_18,_19,_20,_21,_22,_23,_24,_25,_26,_27,_28,_29,_30,_31,_32,_33,_34,_35,_36,_37,_38,_39,_40,...) _40
#define TF_ARG_41(_1,_2,_3,_4,_5,_6,_7,_8,_9,_10,_11,_12,_13,_14,_15,_16,_17,_18,_19,_20,_21,_22,_23,_24,_25,_26,_27,_28,_29,_30,_31,_32,_33,_34,_35,_36,_37,_38,_39,_40,_41,...) _41
#define TF_ARG_42(_1,_2,_3,_4,_5,_6,_7,_8,_9,_10,_11,_12,_13,_14,_15,_16,_17,_18,_19,_20,_21,_22,_23,_24,_25,_26,_27,_28,_29,_30,_31,_32,_33,_34,_35,_36,_37,_38,_39,_40,_41,_42,...) _42
#define TF_ARG_43(_1,_2,_3,_4,_5,_6,_7,_8,_9,_10,_11,_12,_13,_14,_15,_16,_17,_18,_19,_20,_21,_22,_23,_24,_25,_26,_27,_28,_29,_30,_31,_32,_33,_34,_35,_36,_37,_38,_39,_40,_41,_42,_43,...) _43
#define TF_ARG_44(_1,_2,_3,_4,_5,_6,_7,_8,_9,_10,_11,_12,_13,_14,_15,_16,_17,_18,_19,_20,_21,_22,_23,_24,_25,_26,_27,_28,_29,_30,_31,_32,_33,_34,_35,_36,_37,_38,_39,_40,_41,_42,_43,_44,...) _44
#define TF_ARG_45(_1,_2,_3,_4,_5,_6,_7,_8,_9,_10,_11,_12,_13,_14,_15,_16,_17,_18,_19,_20,_21,_22,_23,_24,_25,_26,_27,_28,_29,_30,_31,_32,_33,_34,_35,_36,_37,_38,_39,_40,_41,_42,_43,_44,_45,...) _45
#define TF_ARG_46(_1,_2,_3,_4,_5,_6,_7,_8,_9,_10,_11,_12,_13,_14,_15,_16,_17,_18,_19,_20,_21,_22,_23,_24,_25,_26,_27,_28,_29,_30,_31,_32,_33,_34,_35,_36,_37,_38,_39,_40,_41,_42,_43,_44,_45,_46,...) _46
#define TF_ARG_47(_1,_2,_3,_4,_5,_6,_7,_8,_9,_10,_11,_12,_13,_14,_15,_16,_17,_18,_19,_20,_21,_22,_23,_24,_25,_26,_27,_28,_29,_30,_31,_32,_33,_34,_35,_36,_37,_38,_39,_40,_41,_42,_43,_44,_45,_46,_47,...) _47
#define TF_ARG_48(_1,_2,_3,_4,_5,_6,_7,_8,_9,_10,_11,_12,_13,_14,_15,_16,_17,_18,_19,_20,_21,_22,_23,_24,_25,_26,_27,_28,_29,_30,_31,_32,_33,_34,_35,_36,_37,_38,_39,_40,_41,_42,_43,_44,_45,_46,_47,_48,...) _48
#define TF_ARG_49(_1,_2,_3,_4,_5,_6,_7,_8,_9,_10,_11,_12,_13,_14,_15,_16,_17,_18,_19,_20,_21,_22,_23,_24,_25,_26,_27,_28,_29,_30,_31,_32,_33,_34,_35,_36,_37,_38,_39,_40,_41,_42,_43,_44,_45,_46,_47,_48,_49,...) _49
#define TF_ARG_50(_1,_2,_3,_4,_5,_6,_7,_8,_9,_10,_11,_12,_13,_14,_15,_16,_17,_18,_19,_20,_21,_22,_23,_24,_25,_26,_27,_28,_29,_30,_31,_32,_33,_34,_35,_36,_37,_38,_39,_40,_41,_42,_43,_44,_45,_46,_47,_48,_49,_50,...) _50
#define TF_ARG_51(_1,_2,_3,_4,_5,_6,_7,_8,_9,_10,_11,_12,_13,_14,_15,_16,_17,_18,_19,_20,_21,_22,_23,_24,_25,_26,_27,_28,_29,_30,_31,_32,_33,_34,_35,_36,_37,_38,_39,_40,_41,_42,_43,_44,_45,_46,_47,_48,_49,_50,_51,...) _51
#define TF_ARG_52(_1,_2,_3,_4,_5,_6,_7,_8,_9,_10,_11,_12,_13,_14,_15,_16,_17,_18,_19,_20,_21,_22,_23,_24,_25,_26,_27,_28,_29,_30,_31,_32,_33,_34,_35,_36,_37,_38,_39,_40,_41,_42,_43,_44,_45,_46,_47,_48,_49,_50,_51,_52,...) _52
#define TF_ARG_53(_1,_2,_3,_4,_5,_6,_7,_8,_9,_10,_11,_12,_13,_14,_15,_16,_17,_18,_19,_20,_21,_22,_23,_24,_25,_26,_27,_28,_29,_30,_31,_32,_33,_34,_35,_36,_37,_38,_39,_40,_41,_42,_43,_44,_45,_46,_47,_48,_49,_50,_51,_52,_53,...) _53
#define TF_ARG_54(_1,_2,_3,_4,_5,_6,_7,_8,_9,_10,_11,_12,_13,_14,_15,_16,_17,_18,_19,_20,_21,_22,_23,_24,_25,_26,_27,_28,_29,_30,_31,_32,_33,_34,_35,_36,_37,_38,_39,_40,_41,_42,_43,_44,_45,_46,_47,_48,_49,_50,_51,_52,_53,_54,...) _54
#define TF_ARG_55(_1,_2,_3,_4,_5,_6,_7,_8,_9,_10,_11,_12,_13,_14,_15,_16,_17,_18,_19,_20,_21,_22,_23,_24,_25,_26,_27,_28,_29,_30,_31,_32,_33,_34,_35,_36,_37,_38,_39,_40,_41,_42,_43,_44,_45,_46,_47,_48,_49,_50,_51,_52,_53,_54,_55,...) _55
#define TF_ARG_56(_1,_2,_3,_4,_5,_6,_7,_8,_9,_10,_11,_12,_13,_14,_15,_16,_17,_18,_19,_20,_21,_22,_23,_24,_25,_26,_27,_28,_29,_30,_31,_32,_33,_34,_35,_36,_37,_38,_39,_40,_41,_42,_43,_44,_45,_46,_47,_48,_49,_50,_51,_52,_53,_54,_55,_56,...) _56
#define TF_ARG_57(_1,_2,_3,_4,_5,_6,_7,_8,_9,_10,_11,_12,_13,_14,_15,_16,_17,_18,_19,_20,_21,_22,_23,_24,_25,_26,_27,_28,_29,_30,_31,_32,_33,_34,_35,_36,_37,_38,_39,_40,_41,_42,_43,_44,_45,_46,_47,_48,_49,_50,_51,_52,_53,_54,_55,_56,_57,...) _57
#define TF_ARG_58(_1,_2,_3,_4,_5,_6,_7,_8,_9,_10,_11,_12,_13,_14,_15,_16,_17,_18,_19,_20,_21,_22,_23,_24,_25,_26,_27,_28,_29,_30,_31,_32,_33,_34,_35,_36,_37,_38,_39,_40,_41,_42,_43,_44,_45,_46,_47,_48,_49,_50,_51,_52,_53,_54,_55,_56,_57,_58,...) _58
#define TF_ARG_59(_1,_2,_3,_4,_5,_6,_7,_8,_9,_10,_11,_12,_13,_14,_15,_16,_17,_18,_19,_20,_21,_22,_23,_24,_25,_26,_27,_28,_29,_30,_31,_32,_33,_34,_35,_36,_37,_38,_39,_40,_41,_42,_43,_44,_45,_46,_47,_48,_49,_50,_51,_52,_53,_54,_55,_56,_57,_58,_59,...) _59
#define TF_ARG_60(_1,_2,_3,_4,_5,_6,_7,_8,_9,_10,_11,_12,_13,_14,_15,_16,_17,_18,_19,_20,_21,_22,_23,_24,_25,_26,_27,_28,_29,_30,_31,_32,_33,_34,_35,_36,_37,_38,_39,_40,_41,_42,_43,_44,_45,_46,_47,_48,_49,_50,_51,_52,_53,_54,_55,_56,_57,_58,_59,_60,...) _60
#define TF_ARG_61(_1,_2,_3,_4,_5,_6,_7,_8,_9,_10,_11,_12,_13,_14,_15,_16,_17,_18,_19,_20,_21,_22,_23,_24,_25,_26,_27,_28,_29,_30,_31,_32,_33,_34,_35,_36,_37,_38,_39,_40,_41,_42,_43,_44,_45,_46,_47,_48,_49,_50,_51,_52,_53,_54,_55,_56,_57,_58,_59,_60,_61,...) _61
#define TF_ARG_62(_1,_2,_3,_4,_5,_6,_7,_8,_9,_10,_11,_12,_13,_14,_15,_16,_17,_18,_19,_20,_21,_22,_23,_24,_25,_26,_27,_28,_29,_30,_31,_32,_33,_34,_35,_36,_37,_38,_39,_40,_41,_42,_43,_44,_45,_46,_47,_48,_49,_50,_51,_52,_53,_54,_55,_56,_57,_58,_59,_60,_61,_62,...) _62
#define TF_ARG_63(_1,_2,_3,_4,_5,_6,_7,_8,_9,_10,_11,_12,_13,_14,_15,_16,_17,_18,_19,_20,_21,_22,_23,_24,_25,_26,_27,_28,_29,_30,_31,_32,_33,_34,_35,_36,_37,_38,_39,_40,_41,_42,_43,_44,_45,_46,_47,_48,_49,_50,_51,_52,_53,_54,_55,_56,_57,_58,_59,_60,_61,_62,_63,...) _63
#define TF_ARG_64(_1,_2,_3,_4,_5,_6,_7,_8,_9,_10,_11,_12,_13,_14,_15,_16,_17,_18,_19,_20,_21,_22,_23,_24,_25,_26,_27,_28,_29,_30,_31,_32,_33,_34,_35,_36,_37,_38,_39,_40,_41,_42,_43,_44,_45,_46,_47,_48,_49,_50,_51,_52,_53,_54,_55,_56,_57,_58,_59,_60,_61,_62,_63,_64,...) _64

#if TF_MAX_ARITY > 64
#error "TF_MAX_ARITY is larger than _MAX_ARGS"
#endif

#endif /* TF_PREPROCESSOR_UTILS_H */<|MERGE_RESOLUTION|>--- conflicted
+++ resolved
@@ -53,16 +53,6 @@
 #define BOOST_PP_TUPLE_TO_SEQ_0()
 #endif
 
-<<<<<<< HEAD
-/*!
- * \hideinitializer
- * \ingroup group_tf_Preprocessor
- * \brief Count the number of arguments.
- *
- * The underlying macro argument counting trick originates from a posting
- * on comp.std.c by Laurent Deniau.
- */
-=======
 /// Count the number of arguments.
 ///
 /// The underlying macro argument counting trick originates from a posting on
@@ -70,7 +60,6 @@
 ///
 /// \ingroup group_tf_Preprocessor
 /// \hideinitializer
->>>>>>> cd7567a3
 #if defined(ARCH_OS_WINDOWS)
     #include <boost/preprocessor/variadic/size.hpp>
 
@@ -134,17 +123,9 @@
 #define _TF_PP_EAT_PARENS_EXPAND2(...) __VA_ARGS__
 #define _TF_PP_EAT_PARENS_EMPTY(...) /*empty*/
 
-<<<<<<< HEAD
-/*!
- * \hideinitializer
- * \ingroup group_tf_Preprocessor
- * \brief Exapnds to 1 if the argument is a tuple, and 0 otherwise.
- */
-=======
 /// Exapnds to 1 if the argument is a tuple, and 0 otherwise.
 /// \ingroup group_tf_Preprocessor
 /// \hideinitializer
->>>>>>> cd7567a3
 #if defined(ARCH_OS_WINDOWS)
     #include <boost/vmd/is_tuple.hpp>
     ARCH_PRAGMA_MACRO_TOO_FEW_ARGUMENTS
@@ -168,17 +149,9 @@
 
 #endif 
 
-<<<<<<< HEAD
-/*!
- * \hideinitializer
- * \ingroup group_tf_Preprocessor
- * \brief Count the number of elements in a preprocessor tuple.
- */
-=======
 /// Count the number of elements in a preprocessor tuple.
 /// \ingroup group_tf_Preprocessor
 /// \hideinitializer
->>>>>>> cd7567a3
 #define TF_PP_TUPLE_SIZE(tuple) \
     BOOST_PP_EXPAND(TF_NUM_ARGS tuple)
 
