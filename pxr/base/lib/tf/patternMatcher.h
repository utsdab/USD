--- conflicted
+++ resolved
@@ -24,15 +24,12 @@
 #ifndef TF_PATTERNMATCHER_H
 #define TF_PATTERNMATCHER_H
 
-<<<<<<< HEAD
+/// \file tf/patternMatcher.h
+/// \ingroup group_tf_String
+/// A simple glob and regex matching utility.
 #include "pxr/base/arch/defines.h"
 
 #if !defined(ARCH_OS_WINDOWS)
-=======
-/// \file tf/patternMatcher.h
-/// \ingroup group_tf_String
-/// A simple glob and regex matching utility.
->>>>>>> a6e4cf53
 
 #include <boost/noncopyable.hpp>
 
@@ -123,11 +120,8 @@
         
 };
 
-<<<<<<< HEAD
 
 
 
 #endif //#if !defined(ARCH_OS_WINDOWS)
-=======
->>>>>>> a6e4cf53
 #endif // TF_PATTERNMATCHER_H