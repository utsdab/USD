--- conflicted
+++ resolved
@@ -841,11 +841,7 @@
 
     /// Accessor to \c T's public members.
     T* operator ->() const {
-<<<<<<< HEAD
-        if (ARCH_UNLIKELY(!static_cast<void*>(_refBase)))
-=======
         if (ARCH_UNLIKELY(!static_cast<const void*>(_refBase)))
->>>>>>> cd7567a3
             TF_FATAL_ERROR("attempted member lookup on NULL %s",
                            ArchGetDemangled(typeid(TfRefPtr)).c_str());
         return static_cast<T*>(const_cast<TfRefBase*>(_refBase));
@@ -857,11 +853,7 @@
 
     /// True if the pointer points to an object.
     operator UnspecifiedBoolType() const {
-<<<<<<< HEAD
-        return static_cast<void*>(_refBase) ? &TfRefPtr::_refBase : NULL;
-=======
         return static_cast<const void*>(_refBase) ? &TfRefPtr::_refBase : NULL;
->>>>>>> cd7567a3
     }
 
     /// True if the pointer points to \c NULL.
