--- conflicted
+++ resolved
@@ -80,11 +80,7 @@
     if (resolveSymlinks) {
         printf("Tf_IsStat: symlink resolving not yet implemented for windows\n");
     }
-<<<<<<< HEAD
-    return false;
-=======
     return stat(path.c_str(), st) == 0;
->>>>>>> cd7567a3
 #else
     int result = resolveSymlinks ?
         stat(path.c_str(), st) : lstat(path.c_str(), st);
