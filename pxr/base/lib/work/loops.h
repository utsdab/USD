//
// Copyright 2016 Pixar
//
// Licensed under the Apache License, Version 2.0 (the "Apache License")
// with the following modification; you may not use this file except in
// compliance with the Apache License and the following modification to it:
// Section 6. Trademarks. is deleted and replaced with:
//
// 6. Trademarks. This License does not grant permission to use the trade
//    names, trademarks, service marks, or product names of the Licensor
//    and its affiliates, except as required to comply with Section 4(c) of
//    the License and to reproduce the content of the NOTICE file.
//
// You may obtain a copy of the Apache License at
//
//     http://www.apache.org/licenses/LICENSE-2.0
//
// Unless required by applicable law or agreed to in writing, software
// distributed under the Apache License with the above modification is
// distributed on an "AS IS" BASIS, WITHOUT WARRANTIES OR CONDITIONS OF ANY
// KIND, either express or implied. See the Apache License for the specific
// language governing permissions and limitations under the Apache License.
//
#ifndef WORK_LOOPS_H
#define WORK_LOOPS_H

/// \file work/loops.h
#include <utility>
#include "pxr/base/work/threadLimits.h"

<<<<<<< HEAD
#include <boost/function.hpp>
=======
>>>>>>> cd7567a3
#include "pxr/base/arch/defines.h"
#include "pxr/base/arch/pragmas.h"
#include <tbb/tbb.h>

#include "pxr/base/work/api.h"



<<<<<<< HEAD
=======
///////////////////////////////////////////////////////////////////////////////
///
/// WorkSerialForN(size_t n, CallbackType callback)
///
/// A serial version of WorkParallelForN as a drop in replacement to
/// selectively turn off multithreading for a single parallel loop for easier
/// debugging.
///
/// Callback must be of the form:
///
///     void LoopCallback(size_t begin, size_t end);
///
template<typename Fn>
void
WorkSerialForN(size_t n, Fn &&fn)
{
    std::forward<Fn>(fn)(0, n);
}

>>>>>>> cd7567a3
///////////////////////////////////////////////////////////////////////////////
///
/// WorkParallelForN(size_t n, CallbackType callback)
///
/// Runs \p callback in parallel over the range 0 to n.
///
/// Callback must be of the form:
///
///     void LoopCallback(size_t begin, size_t end);
/// 
///
<<<<<<< HEAD
void WORK_API 
WorkParallelForN(
    size_t n, 
    const boost::function< void (size_t begin, size_t end) > &callback);
=======
template <typename Fn>
void
WorkParallelForN(size_t n, Fn &&callback)
{
    if (n == 0)
        return;

    // Don't bother with parallel_for, if concurrency is limited to 1.
    if (WorkGetConcurrencyLimit() > 1) {

        class Work_ParallelForN_TBB: boost::noncopyable
        {
        public:
            // Private constructor because no one is allowed to create one of
            // these objects from the outside.
            Work_ParallelForN_TBB(Fn &&fn) : _fn(std::forward<Fn>(fn)) { }
            Work_ParallelForN_TBB(const Work_ParallelForN_TBB& rhs):
                _fn(std::move(rhs._fn)) {}

            void operator()(const tbb::blocked_range<size_t> &r) const {
                std::forward<Fn>(_fn)(r.begin(), r.end());
            }

        private:
            Fn &&_fn;
        };

        // Note that for the tbb version in the future, we will likely want to
        // tune the grain size.
        // In most cases we do not want to inherit cancellation state from the
        // parent context, so we create an isolated task group context.
        tbb::task_group_context ctx(tbb::task_group_context::isolated);
        tbb::parallel_for(tbb::blocked_range<size_t>(0,n),
            Work_ParallelForN_TBB(std::forward<Fn>(callback)),
            ctx);

    } else {

        // If concurrency is limited to 1, execute serially.
        WorkSerialForN(n, std::forward<Fn>(callback));

    }
}
>>>>>>> cd7567a3


///////////////////////////////////////////////////////////////////////////////
///
/// WorkParallelForEach(Iterator first, Iterator last, CallbackType callback)
///
/// Callback must be of the form:
///
///     void LoopCallback(T elem);
///
/// where the type T is deduced from the type of the InputIterator template
/// argument.
///
/// 
///
template <typename InputIterator, typename Fn>
inline void
WorkParallelForEach(
    InputIterator first, InputIterator last, Fn &fn)
{
    tbb::task_group_context ctx(tbb::task_group_context::isolated);
    tbb::parallel_for_each(first, last, std::forward<Fn>(fn), ctx);
}

#endif<|MERGE_RESOLUTION|>--- conflicted
+++ resolved
@@ -28,10 +28,6 @@
 #include <utility>
 #include "pxr/base/work/threadLimits.h"
 
-<<<<<<< HEAD
-#include <boost/function.hpp>
-=======
->>>>>>> cd7567a3
 #include "pxr/base/arch/defines.h"
 #include "pxr/base/arch/pragmas.h"
 #include <tbb/tbb.h>
@@ -40,8 +36,6 @@
 
 
 
-<<<<<<< HEAD
-=======
 ///////////////////////////////////////////////////////////////////////////////
 ///
 /// WorkSerialForN(size_t n, CallbackType callback)
@@ -61,7 +55,6 @@
     std::forward<Fn>(fn)(0, n);
 }
 
->>>>>>> cd7567a3
 ///////////////////////////////////////////////////////////////////////////////
 ///
 /// WorkParallelForN(size_t n, CallbackType callback)
@@ -73,12 +66,6 @@
 ///     void LoopCallback(size_t begin, size_t end);
 /// 
 ///
-<<<<<<< HEAD
-void WORK_API 
-WorkParallelForN(
-    size_t n, 
-    const boost::function< void (size_t begin, size_t end) > &callback);
-=======
 template <typename Fn>
 void
 WorkParallelForN(size_t n, Fn &&callback)
@@ -122,7 +109,6 @@
 
     }
 }
->>>>>>> cd7567a3
 
 
 ///////////////////////////////////////////////////////////////////////////////
