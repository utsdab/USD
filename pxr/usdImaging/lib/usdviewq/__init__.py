#
# Copyright 2016 Pixar
#
# Licensed under the Apache License, Version 2.0 (the "Apache License")
# with the following modification; you may not use this file except in
# compliance with the Apache License and the following modification to it:
# Section 6. Trademarks. is deleted and replaced with:
#
# 6. Trademarks. This License does not grant permission to use the trade
#    names, trademarks, service marks, or product names of the Licensor
#    and its affiliates, except as required to comply with Section 4(c) of
#    the License and to reproduce the content of the NOTICE file.
#
# You may obtain a copy of the Apache License at
#
#     http://www.apache.org/licenses/LICENSE-2.0
#
# Unless required by applicable law or agreed to in writing, software
# distributed under the Apache License with the above modification is
# distributed on an "AS IS" BASIS, WITHOUT WARRANTIES OR CONDITIONS OF ANY
# KIND, either express or implied. See the Apache License for the specific
# language governing permissions and limitations under the Apache License.
#
import sys
import os

from PySide.QtGui import QApplication

import argparse

class Launcher(object):
    '''
    Base class for argument parsing and validation for UsdView
    
    Subclasses can choose to override
      -- GetHelpDescription()
      -- RegisterOptions()
      -- ParseOptions()
      -- ValidateOptions()
    '''
    def __init__(self):
        pass

    def Run(self):
        '''
        the main entry point to launch a process using UsdView.
        '''
        
        parser = argparse.ArgumentParser(prog=sys.argv[0],
                                         description=self.GetHelpDescription())
        self.RegisterPositionals(parser)
        self.RegisterOptions(parser)
        arg_parse_result = self.ParseOptions(parser)
        valid = self.ValidateOptions(arg_parse_result)
        if valid:
            self.__LaunchProcess(arg_parse_result)
            
    def GetHelpDescription(self):
        '''return the help description'''       
        return 'View a usd file'
        
    def RegisterPositionals(self, parser):
        '''
        register positional arguments on the ArgParser
        '''
        parser.add_argument('usdFile', action='store',
                            type=str, 
                            help='The file to view')
        
    def RegisterOptions(self, parser):
        '''
        register optional arguments on the ArgParser
        '''
        parser.add_argument('--renderer', action='store',
                            type=str, choices=['opt', 'simple'], dest='renderer',
                            help='Which renderer to use', default='opt')

        parser.add_argument('--select', action='store', default='/',
                            dest='primPath', type=str,
                            help='A prim path to initially select and frame')

<<<<<<< HEAD
        parser.add_argument('--mask', action='store',
                            dest='populationMask',
                            metavar='PRIMPATH[,PRIMPATH...]',
=======
        parser.add_argument('--camera', action='store', default="main_cam",
                            type=str, help="Which camera to set the view to on "
                            "open - may be given as either just the camera's "
                            "prim name (ie, just the last element in the prim "
                            "path), or as a full prim path.  Note that if only "
                            "the prim name is used, and more than one camera "
                            "exists with the name, which is used will be"
                            "effectively random")

        parser.add_argument('--mask', action='store', nargs='+',
                            dest='populationMask', metavar='PRIMPATH',
>>>>>>> 7fa19c82
                            help='Limit stage population to these prims, '
                            'their descendants and ancestors.  To specify '
                            'multiple paths, either use commas with no spaces '
                            'or quote the argument and separate paths by '
                            'commas and/or spaces.')
        
        parser.add_argument('--clearsettings', action='store_true', 
                            dest='clearSettings', 
                            help='Restores usdview settings to default')
        
        parser.add_argument('--norender', action='store_true',
                            dest='noRender',
                            help='Display only hierarchy browser')

        parser.add_argument('--unloaded', action='store_true',
                            dest='unloaded', 
                            help='Do not load payloads')

        parser.add_argument('--timing', action='store_true',
                            dest='timing', 
                            help='echo timing stats to console. NOTE: timings will be unreliable when the --mallocTagStats option is also in use')

        parser.add_argument('--memstats', action='store', default='none',
                            dest='mallocTagStats', type=str,
                            choices=['none', 'stage', 'stageAndImaging'],
                            help='Use the Pxr MallocTags memory accounting system to profile USD, saving results to a tmp file, with a summary to the console.  Will have no effect if MallocTags are not supported in the USD installation.')
        
        parser.add_argument('--numThreads', action='store', 
                            type=int, default=0,
                            help='Number of threads used for processing' 
                                 '(0 is max, negative numbers imply max - N)')

        parser.add_argument('--ff', action='store',
                            dest='firstframe', type=int)

        parser.add_argument('--lf', action='store',
                            dest='lastframe', type=int)

        parser.add_argument('--complexity', action='store',
                            type=float, default=1.0, dest='complexity',
                            help='A float complexity value in the closed range [1,2]')
        parser.add_argument('--quitAfterStartup', action='store_true',
                            dest='quitAfterStartup',
                            help='quit immediately after start up')

    
    def ParseOptions(self, parser):
        '''
        runs the parser on the arguments
        '''
        return parser.parse_args()
    
    def ValidateOptions(self, arg_parse_result):
        '''
        Validate and potentially modifies the parsed arguments return True
        if the UsdView Process can launch.  If a child has overridden
        ParseOptions, ValidateOptions is an opportunity to move 
        '''
        if arg_parse_result.complexity < 1.0 or arg_parse_result.complexity > 2.0:
            newComplexity = max(min(2.0, arg_parse_result.complexity), 1.0)
            print >> sys.stderr, "WARNING: complexity %.1f is out of range " \
                "[1.0, 2.0], using %.1f instead" %  \
                (arg_parse_result.complexity, newComplexity)
            arg_parse_result.complexity = newComplexity

<<<<<<< HEAD
        # split arg_parse_result.populationMask into paths.
        if arg_parse_result.populationMask:
            arg_parse_result.populationMask = (
                arg_parse_result.populationMask.replace(',', ' ').split())

=======
        # convert the camera result to an sdf path, if possible, and verify
        # that it is "just" a prim path
        if arg_parse_result.camera:
            from pxr import Sdf
            camPath = Sdf.Path(arg_parse_result.camera)
            if camPath.isEmpty:
                print >> sys.stderr, "ERROR: invalid camera path - %r" % \
                                     (arg_parse_result.camera,)
                return False
            if not camPath.IsPrimPath():
                print >> sys.stderr, "ERROR: invalid camera path - must be a " \
                                     "raw prim path, without variant " \
                                     "selections, relational attributes, etc " \
                                     "- got: %r" % \
                                     (arg_parse_result.camera,)
                return False

            # check if it's a path, or just a name...
            if camPath.name != arg_parse_result.camera:
                # it's a "real" path, store the SdfPath version
                if not camPath.IsAbsolutePath():
                    # perhaps we should error here? For now just pre-pending
                    # root, and printing warning...
                    print >> sys.stderr, "WARNING: camera path %r was not " \
                                         "absolute, prepending %r to make " \
                                         "it absolute" % \
                                         (str(camPath),
                                          str(Sdf.Path.absoluteRootPath))
                    camPath = camPath.MakeAbsolutePath(Sdf.Path.absoluteRootPath)
                arg_parse_result.camera = camPath
>>>>>>> 7fa19c82
        return True
            
    def __LaunchProcess(self, arg_parse_result):
        '''
        after the arguments have been parsed, launch the UI in a forked process
        '''
        # Initialize concurrency limit as early as possible so that it is
        # respected by subsequent imports.
        from pxr import Work
        Work.SetConcurrencyLimitArgument(arg_parse_result.numThreads)

        from mainWindow import MainWindow
        if arg_parse_result.clearSettings:
            MainWindow.clearSettings()

        # Find the resource directory
        resourceDir = os.path.dirname(os.path.realpath(__file__)) + "/"

        # Create the Qt application
        app = QApplication(sys.argv)

        # Apply the style sheet to it
        sheet = open(os.path.join(resourceDir, 'usdviewstyle.qss'), 'r')
        
        # Qt style sheet accepts only forward slashes as path separators
        sheetString = sheet.read().replace('RESOURCE_DIR',
                                           resourceDir.replace("\\", "/"))
        app.setStyleSheet(sheetString)

        mainWindow = MainWindow(None, arg_parse_result)

        if arg_parse_result.quitAfterStartup:
            # Before we quit, process events one more time to make sure the
            # UI is fully populated (and to capture all the timing information
            # we'd want).
            app.processEvents()
            sys.exit(0)

        app.exec_()
<|MERGE_RESOLUTION|>--- conflicted
+++ resolved
@@ -79,11 +79,6 @@
                             dest='primPath', type=str,
                             help='A prim path to initially select and frame')
 
-<<<<<<< HEAD
-        parser.add_argument('--mask', action='store',
-                            dest='populationMask',
-                            metavar='PRIMPATH[,PRIMPATH...]',
-=======
         parser.add_argument('--camera', action='store', default="main_cam",
                             type=str, help="Which camera to set the view to on "
                             "open - may be given as either just the camera's "
@@ -93,9 +88,9 @@
                             "exists with the name, which is used will be"
                             "effectively random")
 
-        parser.add_argument('--mask', action='store', nargs='+',
-                            dest='populationMask', metavar='PRIMPATH',
->>>>>>> 7fa19c82
+        parser.add_argument('--mask', action='store',
+                            dest='populationMask',
+                            metavar='PRIMPATH[,PRIMPATH...]',
                             help='Limit stage population to these prims, '
                             'their descendants and ancestors.  To specify '
                             'multiple paths, either use commas with no spaces '
@@ -161,13 +156,11 @@
                 (arg_parse_result.complexity, newComplexity)
             arg_parse_result.complexity = newComplexity
 
-<<<<<<< HEAD
         # split arg_parse_result.populationMask into paths.
         if arg_parse_result.populationMask:
             arg_parse_result.populationMask = (
                 arg_parse_result.populationMask.replace(',', ' ').split())
 
-=======
         # convert the camera result to an sdf path, if possible, and verify
         # that it is "just" a prim path
         if arg_parse_result.camera:
@@ -198,7 +191,6 @@
                                           str(Sdf.Path.absoluteRootPath))
                     camPath = camPath.MakeAbsolutePath(Sdf.Path.absoluteRootPath)
                 arg_parse_result.camera = camPath
->>>>>>> 7fa19c82
         return True
             
     def __LaunchProcess(self, arg_parse_result):
