--- conflicted
+++ resolved
@@ -24,13 +24,10 @@
 #ifndef USDUTILS_DEPENDENCIES_H
 #define USDUTILS_DEPENDENCIES_H
 
-<<<<<<< HEAD
-=======
 /// \file usdUtils/dependencies.h
 ///
 /// Utilities for extracting asset dependencies from a USD file.
 
->>>>>>> cd7567a3
 #include "pxr/usd/usdUtils/api.h"
 
 #include <string>
@@ -41,12 +38,9 @@
 /// the \p sublayers vector, references, whether prim references or values
 /// from asset path attributes, are returned in the \p references vector.
 /// Payload paths are returned in \p payloads.
-<<<<<<< HEAD
-=======
 ///
 /// \note No recursive chasing of dependencies is performed; that is the
 /// client's responsibility, if desired.
->>>>>>> cd7567a3
 USDUTILS_API
 void UsdUtilsExtractExternalReferences(
     const std::string& filePath,
