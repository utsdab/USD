--- conflicted
+++ resolved
@@ -24,16 +24,13 @@
 #ifndef _USDUTILS_PIPELINE_H_
 #define _USDUTILS_PIPELINE_H_
 
-<<<<<<< HEAD
-#include "pxr/usd/usdUtils/api.h"
-=======
 /// \file usdUtils/pipeline.h
 ///
 /// Collection of module-scoped utilities for establishing pipeline
 /// conventions for things not currently suitable or possible to canonize in
 /// USD's schema modules.
 
->>>>>>> d0250c34
+#include "pxr/usd/usdUtils/api.h"
 #include "pxr/usd/usdUtils/registeredVariantSet.h"
 
 #include "pxr/usd/sdf/declareHandles.h"
