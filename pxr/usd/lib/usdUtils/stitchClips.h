//
// Copyright 2016 Pixar
//
// Licensed under the Apache License, Version 2.0 (the "Apache License")
// with the following modification; you may not use this file except in
// compliance with the Apache License and the following modification to it:
// Section 6. Trademarks. is deleted and replaced with:
//
// 6. Trademarks. This License does not grant permission to use the trade
//    names, trademarks, service marks, or product names of the Licensor
//    and its affiliates, except as required to comply with Section 4(c) of
//    the License and to reproduce the content of the NOTICE file.
//
// You may obtain a copy of the Apache License at
//
//     http://www.apache.org/licenses/LICENSE-2.0
//
// Unless required by applicable law or agreed to in writing, software
// distributed under the Apache License with the above modification is
// distributed on an "AS IS" BASIS, WITHOUT WARRANTIES OR CONDITIONS OF ANY
// KIND, either express or implied. See the Apache License for the specific
// language governing permissions and limitations under the Apache License.
//
#ifndef _USDUTILS_STITCH_CLIPS_H_
#define _USDUTILS_STITCH_CLIPS_H_

<<<<<<< HEAD
=======
/// \file usdUtils/stitchClips.h
///
/// Collection of utilities for sequencing multiple layers each holding
/// sequential time-varying data into
/// \ref Usd_ClipsOverview "USD Value Clips".

>>>>>>> cd7567a3
#include "pxr/usd/usdUtils/api.h"
#include "pxr/usd/sdf/declareHandles.h"
#include "pxr/usd/sdf/path.h"
SDF_DECLARE_HANDLES(SdfLayer);

#include <limits>

/// A function that creates layers that use
/// \ref Usd_ClipsOverview "USD Value Clips"
/// to effectively merge the time samples in the given \p clipLayers under \p
/// clipPath without copying the samples into a separate layer.
///
/// \p resultLayer            The layer to which clip meta data and frame data 
///                           will be written
///
/// \p clipLayerFiles         The files containing the time varying data.
///
/// \p clipPath               The path at which we will put the clip meta data.
///
/// \p reuseExistingTopology  Whether or not we will attempt to reuse an 
///                           existing topology file.
///
/// \p startTimeCode          The first time coordinate for the rootLayer 
///                           to point to. If none is provided, it will be 
///                           the lowest startTimeCode available from 
///                           the \p clipLayers
///
/// Details on how this is accomplished can be found below:
///
/// This will begin by generating a topology layer, if necessary.
/// If the user has marked \p reuseExistingTopology as true, and a layer
/// exists, it will be reused. Otherwise, a fresh one will be generated. 
/// In either case, topology layers will be named/looked up 
/// via the following scheme: 
///
///     topologyLayerName = <resultIdWithoutExt>.topology.<resultExt>
///
/// For example: if the resultLayerFile's name is foo.usd the expected topology
/// layer will be foo.topology.usd. 
/// 
/// This layer contains the aggregated topology of the set of \p clipLayers.
/// This process will merge prims and properties, save for time 
/// varying properties, those will be accessed from the original
/// clip files.
///
/// The aggregation of topology works by merging a clipLayer at a time with
/// the topologyLayer. If a prim already exists in the topologyLayer, its 
/// attributes will be merged.
///
/// For example, if we have a layer, clipA with attributes /World/fx/foo.bar
/// and a second layer with /World/fx/foo.baz. Our aggregate topology layer
/// will contain both /World/fx/foo.bar, /World/fx/foo.baz.
///
/// The \p resultLayer will contain clip meta data: clipTimes, clipPrimPath 
/// clipManifestAssetPath, clipActive etc. at the specified \p clipPath.
/// The resultLayer will also have timeCode range data, such as start and end 
/// timeCodes written to it, with the starting position being provided by 
/// \p startTimeCode.
///
/// Note: an invalid clip path(because the prim doesn't exist in
/// the aggregate topologyLayer) will result in a TF_CODING_ERROR.
/// 
/// Note: if this function fails, the root layer will be not be created.
/// If the topology is not being reused, it will not be generated either.
USDUTILS_API bool 
UsdUtilsStitchClips(const SdfLayerHandle& resultLayer, 
                    const std::vector<std::string>& clipLayerFiles,
                    const SdfPath& clipPath, 
                    const bool reuseExistingTopology
                        = true,
                    const double startTimeCode 
                        = std::numeric_limits<double>::max());

#endif // _USDUTILS_STITCH_CLIPS_H_<|MERGE_RESOLUTION|>--- conflicted
+++ resolved
@@ -24,15 +24,12 @@
 #ifndef _USDUTILS_STITCH_CLIPS_H_
 #define _USDUTILS_STITCH_CLIPS_H_
 
-<<<<<<< HEAD
-=======
 /// \file usdUtils/stitchClips.h
 ///
 /// Collection of utilities for sequencing multiple layers each holding
 /// sequential time-varying data into
 /// \ref Usd_ClipsOverview "USD Value Clips".
 
->>>>>>> cd7567a3
 #include "pxr/usd/usdUtils/api.h"
 #include "pxr/usd/sdf/declareHandles.h"
 #include "pxr/usd/sdf/path.h"
