--- conflicted
+++ resolved
@@ -281,13 +281,9 @@
 /// \class PcpPrimIndexOutputs
 ///
 /// Outputs of the prim indexing procedure.
-<<<<<<< HEAD
-class PcpPrimIndexOutputs {
-=======
 ///
 class PcpPrimIndexOutputs 
 {
->>>>>>> cd7567a3
 public:
     /// Prim index describing the composition structure for the associated
     /// prim.
