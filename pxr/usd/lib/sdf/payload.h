//
// Copyright 2016 Pixar
//
// Licensed under the Apache License, Version 2.0 (the "Apache License")
// with the following modification; you may not use this file except in
// compliance with the Apache License and the following modification to it:
// Section 6. Trademarks. is deleted and replaced with:
//
// 6. Trademarks. This License does not grant permission to use the trade
//    names, trademarks, service marks, or product names of the Licensor
//    and its affiliates, except as required to comply with Section 4(c) of
//    the License and to reproduce the content of the NOTICE file.
//
// You may obtain a copy of the Apache License at
//
//     http://www.apache.org/licenses/LICENSE-2.0
//
// Unless required by applicable law or agreed to in writing, software
// distributed under the Apache License with the above modification is
// distributed on an "AS IS" BASIS, WITHOUT WARRANTIES OR CONDITIONS OF ANY
// KIND, either express or implied. See the Apache License for the specific
// language governing permissions and limitations under the Apache License.
//
#ifndef SDF_PAYLOAD_H
#define SDF_PAYLOAD_H

/// \file sdf/payload.h

#include "pxr/usd/sdf/path.h"
#include "pxr/usd/sdf/api.h"
#include "pxr/base/vt/dictionary.h"

#include <boost/operators.hpp>

#include <iosfwd>
#include <string>
#include <vector>

class SdfPayload;

typedef std::vector<SdfPayload> SdfPayloadVector;

/// \class SdfPayload
///
/// Represents a payload and all its meta data.
///
/// A payload represents a prim reference to an external layer.  A payload
/// is similar to a prim reference (see SdfReference) with the major
/// difference that payloads are explicitly loaded by the user.
///
/// Unloaded payloads represent a boundary that lazy composition and
/// system behaviors will not traverse across, providing a user-visible
/// way to manage the working set of the scene.
///
class SdfPayload : boost::totally_ordered<SdfPayload> {
public:
    /// Creates a payload.
    ///
	SDF_API
    SdfPayload(
        const std::string &assetPath = std::string(),
        const SdfPath &primPath = SdfPath());

    /// Returns the asset path of the layer that the payload uses.
    const std::string &GetAssetPath() const {
        return _assetPath;
    }

    /// Sets a new asset path for the layer the payload uses.
    void SetAssetPath(const std::string &assetPath) {
        _assetPath = assetPath;
    }

    /// Returns the scene path of the prim for the payload.
    const SdfPath &GetPrimPath() const {
        return _primPath;
    }

    /// Sets a new prim path for the prim that the payload uses.
    void SetPrimPath(const SdfPath &primPath) {
        _primPath = primPath;
    }

    /// Bool conversion; true if the payload is not empty.
	SDF_API operator bool() const;

    /// Returns whether this payload equals \a rhs.
	SDF_API bool operator==(const SdfPayload &rhs) const;

    /// Returns whether this payload is less than \a rhs.
    /// The meaning of less than is arbitrary but stable.
	SDF_API bool operator<(const SdfPayload &rhs) const;

private:
    friend inline size_t hash_value(const SdfPayload &p) {
        size_t h = 0;
        boost::hash_combine(h, p._assetPath);
        boost::hash_combine(h, p._primPath);
        return h;
    }

    // The asset path to the external layer.
    std::string _assetPath;

    // The root prim path to the referenced prim in the external layer.
    SdfPath _primPath;
};

/// Writes the string representation of \a SdfPayload to \a out.
<<<<<<< HEAD
SDF_API std::ostream & operator<<( std::ostream &out,
                           const SdfPayload &payload );
=======
std::ostream & operator<<(std::ostream &out, const SdfPayload &payload);
>>>>>>> d0250c34

#endif<|MERGE_RESOLUTION|>--- conflicted
+++ resolved
@@ -107,11 +107,7 @@
 };
 
 /// Writes the string representation of \a SdfPayload to \a out.
-<<<<<<< HEAD
-SDF_API std::ostream & operator<<( std::ostream &out,
-                           const SdfPayload &payload );
-=======
+SDF_API
 std::ostream & operator<<(std::ostream &out, const SdfPayload &payload);
->>>>>>> d0250c34
 
 #endif