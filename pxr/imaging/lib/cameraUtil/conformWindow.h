//
// Copyright 2016 Pixar
//
// Licensed under the Apache License, Version 2.0 (the "Apache License")
// with the following modification; you may not use this file except in
// compliance with the Apache License and the following modification to it:
// Section 6. Trademarks. is deleted and replaced with:
//
// 6. Trademarks. This License does not grant permission to use the trade
//    names, trademarks, service marks, or product names of the Licensor
//    and its affiliates, except as required to comply with Section 4(c) of
//    the License and to reproduce the content of the NOTICE file.
//
// You may obtain a copy of the Apache License at
//
//     http://www.apache.org/licenses/LICENSE-2.0
//
// Unless required by applicable law or agreed to in writing, software
// distributed under the Apache License with the above modification is
// distributed on an "AS IS" BASIS, WITHOUT WARRANTIES OR CONDITIONS OF ANY
// KIND, either express or implied. See the Apache License for the specific
// language governing permissions and limitations under the Apache License.
//
#ifndef PXR_CONFORM_WINDOW_H
#define PXR_CONFORM_WINDOW_H

#include "pxr/imaging/cameraUtil/api.h"

class GfVec2d;
class GfVec4d;
class GfRange2d;
class GfCamera;
class GfFrustum;

/// \enum CameraUtilConformWindowPolicy
///
/// Policy of how to conform a window to the given aspect ratio.
/// An ASCII-art explanation is given in the corresponding .cpp file.
/// 
enum CameraUtilConformWindowPolicy {
    /// Modify width
    CameraUtilMatchVertically,
    /// Modify height
    CameraUtilMatchHorizontally,
    /// Increase width or height
    CameraUtilFit,
    /// Decrease width or height
    CameraUtilCrop
};

/// Returns a window with aspect ratio \p targetAspect by applying
/// \p policy to \p window where \p window is encoded as GfRange2d.
CAMERAUTIL_API GfRange2d
CameraUtilConformedWindow(
    const GfRange2d &window,
    CameraUtilConformWindowPolicy policy, double targetAspect);
    
/// Returns a window with aspect ratio \p targetAspect by applying
/// \p policy to \p window where \p window is encoded as vector
/// (left, right, bottom, top) similarly to RenderMan's RiScreenWindow.
CAMERAUTIL_API GfVec4d 
CameraUtilConformedWindow(
    const GfVec4d &window,
    CameraUtilConformWindowPolicy policy, double targetAspect);

/// Returns a window with aspect ratio \p targetAspect by applying
/// \p policy to \p window where \p window is encoded as vector
/// (width, height).
CAMERAUTIL_API GfVec2d
CameraUtilConformedWindow(
    const GfVec2d &window,
    CameraUtilConformWindowPolicy policy, double targetAspect);

/// Conforms the given \p camera to have aspect ratio \p targetAspect
/// by applying \p policy.
CAMERAUTIL_API void
CameraUtilConformWindow(
    GfCamera *camera,
    CameraUtilConformWindowPolicy policy, double targetAspect);

<<<<<<< HEAD
CAMERAUTIL_API GfFrustum
ComputeFittedFrustum( const GfFrustum &frustum,
                      const CameraUtilConformWindowPolicy policy,
                      const GfVec4d viewport);
=======
/// Conforms the given \p frustum to have aspect ratio \p targetAspect
/// by applying \p policy.
void
CameraUtilConformWindow(
    GfFrustum *frustum,
    CameraUtilConformWindowPolicy policy, double targetAspect);
>>>>>>> d0250c34

#endif<|MERGE_RESOLUTION|>--- conflicted
+++ resolved
@@ -78,18 +78,12 @@
     GfCamera *camera,
     CameraUtilConformWindowPolicy policy, double targetAspect);
 
-<<<<<<< HEAD
-CAMERAUTIL_API GfFrustum
-ComputeFittedFrustum( const GfFrustum &frustum,
-                      const CameraUtilConformWindowPolicy policy,
-                      const GfVec4d viewport);
-=======
 /// Conforms the given \p frustum to have aspect ratio \p targetAspect
 /// by applying \p policy.
+CAMERAUTIL_API
 void
 CameraUtilConformWindow(
     GfFrustum *frustum,
     CameraUtilConformWindowPolicy policy, double targetAspect);
->>>>>>> d0250c34
 
 #endif