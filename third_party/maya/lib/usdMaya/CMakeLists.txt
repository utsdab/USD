--- conflicted
+++ resolved
@@ -167,11 +167,8 @@
         testenv/testUsdExportMesh.py
         testenv/testUsdExportNurbsCurve.py
         testenv/testUsdExportOverImport.py
-<<<<<<< HEAD
+        testenv/testUsdExportParentScope.py
         testenv/testUsdExportParticles.py
-=======
-        testenv/testUsdExportParentScope.py
->>>>>>> 137e7bbe
         testenv/testUsdExportPointInstancer.py
         testenv/testUsdExportRenderLayerMode.py
         testenv/testUsdExportRfMLight.py
@@ -344,7 +341,20 @@
 )
 
 pxr_install_test_dir(
-<<<<<<< HEAD
+    SRC testenv/UsdExportParentScopeTest
+    DEST testUsdExportParentScope
+)
+pxr_register_test(testUsdExportParentScope
+    CUSTOM_PYTHON "${MAYA_BASE_DIR}/bin/mayapy"
+    COMMAND "${CMAKE_INSTALL_PREFIX}/tests/testUsdExportParentScope"
+    TESTENV testUsdExportParentScope
+    ENV
+        MAYA_PLUG_IN_PATH=${CMAKE_INSTALL_PREFIX}/third_party/maya/plugin
+        MAYA_SCRIPT_PATH=${CMAKE_INSTALL_PREFIX}/third_party/maya/share/usd/plugins/usdMaya/resources
+        MAYA_DISABLE_CIP=1
+)
+
+pxr_install_test_dir(
     SRC testenv/UsdExportParticlesTest
     DEST testUsdExportParticles
 )
@@ -352,15 +362,6 @@
     CUSTOM_PYTHON "${MAYA_BASE_DIR}/bin/mayapy"
     COMMAND "${CMAKE_INSTALL_PREFIX}/tests/testUsdExportParticles"
     TESTENV testUsdExportParticles
-=======
-    SRC testenv/UsdExportParentScopeTest
-    DEST testUsdExportParentScope
-)
-pxr_register_test(testUsdExportParentScope
-    CUSTOM_PYTHON "${MAYA_BASE_DIR}/bin/mayapy"
-    COMMAND "${CMAKE_INSTALL_PREFIX}/tests/testUsdExportParentScope"
-    TESTENV testUsdExportParentScope
->>>>>>> 137e7bbe
     ENV
         MAYA_PLUG_IN_PATH=${CMAKE_INSTALL_PREFIX}/third_party/maya/plugin
         MAYA_SCRIPT_PATH=${CMAKE_INSTALL_PREFIX}/third_party/maya/share/usd/plugins/usdMaya/resources
